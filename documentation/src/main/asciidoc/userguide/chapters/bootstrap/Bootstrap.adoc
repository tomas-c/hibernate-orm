--- conflicted
+++ resolved
@@ -315,11 +315,7 @@
 
 As previously seen, the Hibernate native bootstrap mechanism allows you to customize a great variety of configurations which are passed via the `Metadata` object.
 
-<<<<<<< HEAD
-When using Hibernate as a Jakarta Persistence provider, the `EntityManagerFactory` is backed by a `SessionFactory`. For this reason, you might still want to use the `Metadata` object to pass various settings which cannot be supplied via the standard Hibernate <<appendices/Configurations.adoc, configuration settings>>.
-=======
-When using Hibernate as a JPA provider, the `EntityManagerFactory` is backed by a `SessionFactory`. For this reason, you might still want to use the `Metadata` object to pass various settings which cannot be supplied via the standard Hibernate <<appendices/Configurations.adoc#configurations,configuration settings>>.
->>>>>>> 3845d2f9
+When using Hibernate as a Jakarta Persistence provider, the `EntityManagerFactory` is backed by a `SessionFactory`. For this reason, you might still want to use the `Metadata` object to pass various settings which cannot be supplied via the standard Hibernate <<appendices/Configurations.adoc#configurations, configuration settings>>.
 
 For this reason, you can use the
 https://docs.jboss.org/hibernate/orm/{majorMinorVersion}/javadocs/org/hibernate/boot/spi/MetadataBuilderContributor.html[`MetadataBuilderContributor`] class as you can see in the following examples.
