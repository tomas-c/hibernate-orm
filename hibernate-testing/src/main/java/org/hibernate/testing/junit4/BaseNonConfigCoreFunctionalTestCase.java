/*
 * Hibernate, Relational Persistence for Idiomatic Java
 *
 * License: GNU Lesser General Public License (LGPL), version 2.1 or later.
 * See the lgpl.txt file in the root directory or <http://www.gnu.org/licenses/lgpl-2.1.html>.
 */
package org.hibernate.testing.junit4;

import java.sql.Blob;
import java.sql.Clob;
import java.sql.Connection;
import java.sql.NClob;
import java.sql.SQLException;
import java.util.HashMap;
import java.util.Iterator;
import java.util.List;
import java.util.Map;
import java.util.function.Consumer;
import java.util.function.Function;

import org.hibernate.HibernateException;
import org.hibernate.Interceptor;
import org.hibernate.Session;
import org.hibernate.StatelessSession;
import org.hibernate.boot.Metadata;
import org.hibernate.boot.MetadataBuilder;
import org.hibernate.boot.MetadataSources;
import org.hibernate.boot.SessionFactoryBuilder;
import org.hibernate.boot.model.naming.ImplicitNamingStrategyLegacyJpaImpl;
import org.hibernate.boot.registry.BootstrapServiceRegistry;
import org.hibernate.boot.registry.BootstrapServiceRegistryBuilder;
import org.hibernate.boot.registry.StandardServiceRegistry;
import org.hibernate.boot.registry.StandardServiceRegistryBuilder;
import org.hibernate.boot.spi.MetadataImplementor;
import org.hibernate.cfg.AvailableSettings;
import org.hibernate.cfg.Environment;
import org.hibernate.dialect.Dialect;
import org.hibernate.dialect.H2Dialect;
import org.hibernate.engine.jdbc.env.spi.JdbcEnvironment;
import org.hibernate.engine.spi.SessionFactoryImplementor;
import org.hibernate.engine.spi.SessionImplementor;
import org.hibernate.internal.build.AllowPrintStacktrace;
import org.hibernate.internal.build.AllowSysOut;
import org.hibernate.internal.util.ReflectHelper;
import org.hibernate.internal.util.StringHelper;
import org.hibernate.jdbc.Work;
import org.hibernate.mapping.Collection;
import org.hibernate.mapping.PersistentClass;
import org.hibernate.mapping.Property;
import org.hibernate.mapping.RootClass;
import org.hibernate.mapping.SimpleValue;
import org.hibernate.query.sqm.mutation.internal.idtable.GlobalTemporaryTableStrategy;
import org.hibernate.query.sqm.mutation.internal.idtable.LocalTemporaryTableStrategy;
import org.hibernate.resource.transaction.spi.TransactionCoordinator;
import org.hibernate.type.BlobType;
import org.hibernate.type.ClobType;
import org.hibernate.type.NClobType;

import org.hibernate.testing.AfterClassOnce;
import org.hibernate.testing.BeforeClassOnce;
import org.hibernate.testing.OnExpectedFailure;
import org.hibernate.testing.OnFailure;
import org.hibernate.testing.cache.CachingRegionFactory;
import org.hibernate.testing.jdbc.SharedDriverManagerConnectionProviderImpl;
import org.hibernate.testing.transaction.TransactionUtil2;
import org.junit.After;
import org.junit.Before;

import static org.hibernate.testing.transaction.TransactionUtil.doInHibernate;
import static org.junit.Assert.fail;

/**
 * Applies functional testing logic for core Hibernate testing on top of {@link BaseUnitTestCase}.
 * Much like {@link org.hibernate.testing.junit4.BaseCoreFunctionalTestCase}, except that
 * this form uses the new bootstrapping APIs while BaseCoreFunctionalTestCase continues to
 * use (the neutered form of) Configuration.
 *
 * @author Steve Ebersole
 */
public class BaseNonConfigCoreFunctionalTestCase extends BaseUnitTestCase {
	public static final String VALIDATE_DATA_CLEANUP = "hibernate.test.validateDataCleanup";

	private StandardServiceRegistry serviceRegistry;
	private MetadataImplementor metadata;
	private SessionFactoryImplementor sessionFactory;

	private Session session;

	protected Dialect getDialect() {
		if ( serviceRegistry != null ) {
			return serviceRegistry.getService( JdbcEnvironment.class ).getDialect();
		}
		else {
			return BaseCoreFunctionalTestCase.getDialect();
		}
	}

	protected StandardServiceRegistry serviceRegistry() {
		return serviceRegistry;
	}

	protected MetadataImplementor metadata() {
		return metadata;
	}

	protected SessionFactoryImplementor sessionFactory() {
		return sessionFactory;
	}

	protected Session openSession() throws HibernateException {
		session = sessionFactory().openSession();
		return session;
	}

	protected Session openSession(Interceptor interceptor) throws HibernateException {
		session = sessionFactory().withOptions().interceptor( interceptor ).openSession();
		return session;
	}

	protected Session getSession() {
		return session;
	}

	protected void rebuildSessionFactory() {
		releaseResources();
		buildResources();
	}

	protected void cleanupCache() {
		if ( sessionFactory != null ) {
			sessionFactory.getCache().evictAllRegions();
		}
	}

	// ~~~~~~~~~~~~~~~~~~~~~~~~~~~~~~~~~~~~~~~~~~~~~~~~~~~~~~~~~~~~~~~~~~~~~~~~~~~~~~~~~~~~~~~~~~~~~~~~~~~~~~~~~~~~~~~~
	// JUNIT hooks

	@BeforeClassOnce
	@SuppressWarnings( {"UnusedDeclaration"})
	protected void startUp() {
		buildResources();
	}

	protected void buildResources() {
		final StandardServiceRegistryBuilder ssrb = constructStandardServiceRegistryBuilder();

		serviceRegistry = ssrb.build();
		afterStandardServiceRegistryBuilt( serviceRegistry );

		final MetadataSources metadataSources = new MetadataSources( serviceRegistry );
		applyMetadataSources( metadataSources );
		afterMetadataSourcesApplied( metadataSources );

		final MetadataBuilder metadataBuilder = metadataSources.getMetadataBuilder();
		initialize( metadataBuilder );
		configureMetadataBuilder( metadataBuilder );
		metadata = (MetadataImplementor) metadataBuilder.build();
		applyCacheSettings( metadata );
		afterMetadataBuilt( metadata );

		final SessionFactoryBuilder sfb = metadata.getSessionFactoryBuilder();
		initialize( sfb, metadata );
		configureSessionFactoryBuilder( sfb );

		sessionFactory = (SessionFactoryImplementor) sfb.build();
		afterSessionFactoryBuilt( sessionFactory );
	}

	protected final StandardServiceRegistryBuilder constructStandardServiceRegistryBuilder() {
		final BootstrapServiceRegistryBuilder bsrb = new BootstrapServiceRegistryBuilder();
		bsrb.applyClassLoader( getClass().getClassLoader() );
		// by default we do not share the BootstrapServiceRegistry nor the StandardServiceRegistry,
		// so we want the BootstrapServiceRegistry to be automatically closed when the
		// StandardServiceRegistry is closed.
		bsrb.enableAutoClose();
		configureBootstrapServiceRegistryBuilder( bsrb );

		final BootstrapServiceRegistry bsr = bsrb.build();
		afterBootstrapServiceRegistryBuilt( bsr );

		final Map settings = new HashMap();
		settings.put( GlobalTemporaryTableBulkIdStrategy.DROP_ID_TABLES, "true" );
		settings.put( LocalTemporaryTableBulkIdStrategy.DROP_ID_TABLES, "true" );
		if ( !Environment.getProperties().containsKey( Environment.CONNECTION_PROVIDER ) ) {
<<<<<<< HEAD
			settings.put( GlobalTemporaryTableStrategy.DROP_ID_TABLES, "true" );
			settings.put( LocalTemporaryTableStrategy.DROP_ID_TABLES, "true" );
=======
>>>>>>> 15caff9c
			settings.put(
					AvailableSettings.CONNECTION_PROVIDER,
					SharedDriverManagerConnectionProviderImpl.getInstance()
			);
		}
		addSettings( settings );

		final StandardServiceRegistryBuilder ssrb = new StandardServiceRegistryBuilder( bsr );
		initialize( ssrb );
		ssrb.applySettings( settings );
		configureStandardServiceRegistryBuilder( ssrb );
		return ssrb;
	}

	protected void addSettings(Map settings) {
	}

	/**
	 * Apply any desired config to the BootstrapServiceRegistryBuilder to be incorporated
	 * into the built BootstrapServiceRegistry
	 *
	 * @param bsrb The BootstrapServiceRegistryBuilder
	 */
	@SuppressWarnings({"SpellCheckingInspection", "UnusedParameters"})
	protected void configureBootstrapServiceRegistryBuilder(BootstrapServiceRegistryBuilder bsrb) {
	}

	/**
	 * Hook to allow tests to use the BootstrapServiceRegistry if they wish
	 *
	 * @param bsr The BootstrapServiceRegistry
	 */
	@SuppressWarnings("UnusedParameters")
	protected void afterBootstrapServiceRegistryBuilt(BootstrapServiceRegistry bsr) {
	}

	@SuppressWarnings("SpellCheckingInspection")
	private void initialize(StandardServiceRegistryBuilder ssrb) {
		final Dialect dialect = BaseCoreFunctionalTestCase.getDialect();

		ssrb.applySetting( AvailableSettings.CACHE_REGION_FACTORY, CachingRegionFactory.class.getName() );
		ssrb.applySetting( AvailableSettings.USE_NEW_ID_GENERATOR_MAPPINGS, "true" );
		if ( createSchema() ) {
			ssrb.applySetting( AvailableSettings.HBM2DDL_AUTO, "create-drop" );
			final String secondSchemaName = createSecondSchema();
			if ( StringHelper.isNotEmpty( secondSchemaName ) ) {
				if ( !H2Dialect.class.isInstance( dialect ) ) {
					// while it may be true that only H2 supports creation of a second schema via
					// URL (no idea whether that is accurate), every db should support creation of schemas
					// via DDL which SchemaExport can create for us.  See how this is used and
					// whether that usage could not just leverage that capability
					throw new UnsupportedOperationException( "Only H2 dialect supports creation of second schema." );
				}
				Helper.createH2Schema( secondSchemaName, ssrb.getSettings() );
			}
		}
		ssrb.applySetting( AvailableSettings.DIALECT, dialect.getClass().getName() );
	}

	protected boolean createSchema() {
		return true;
	}

	protected String createSecondSchema() {
		// poorly named, yes, but to keep migration easy for existing BaseCoreFunctionalTestCase
		// impls I kept the same name from there
		return null;
	}

	/**
	 * Apply any desired config to the StandardServiceRegistryBuilder to be incorporated
	 * into the built StandardServiceRegistry
	 *
	 * @param ssrb The StandardServiceRegistryBuilder
	 */
	@SuppressWarnings({"SpellCheckingInspection", "UnusedParameters"})
	protected void configureStandardServiceRegistryBuilder(StandardServiceRegistryBuilder ssrb) {
	}

	/**
	 * Hook to allow tests to use the StandardServiceRegistry if they wish
	 *
	 * @param ssr The StandardServiceRegistry
	 */
	@SuppressWarnings("UnusedParameters")
	protected void afterStandardServiceRegistryBuilt(StandardServiceRegistry ssr) {
	}

	protected void applyMetadataSources(MetadataSources sources) {
		for ( String mapping : getMappings() ) {
			sources.addResource( getBaseForMappings() + mapping );
		}

		for ( Class annotatedClass : getAnnotatedClasses() ) {
			sources.addAnnotatedClass( annotatedClass );
		}

		for ( String annotatedPackage : getAnnotatedPackages() ) {
			sources.addPackage( annotatedPackage );
		}

		for ( String ormXmlFile : getXmlFiles() ) {
			sources.addInputStream( Thread.currentThread().getContextClassLoader().getResourceAsStream( ormXmlFile ) );
		}
	}

	protected static final String[] NO_MAPPINGS = new String[0];

	protected String[] getMappings() {
		return NO_MAPPINGS;
	}

	protected String getBaseForMappings() {
		return "org/hibernate/test/";
	}

	protected static final Class[] NO_CLASSES = new Class[0];

	protected Class[] getAnnotatedClasses() {
		return NO_CLASSES;
	}

	protected String[] getAnnotatedPackages() {
		return NO_MAPPINGS;
	}

	protected String[] getXmlFiles() {
		return NO_MAPPINGS;
	}

	protected void afterMetadataSourcesApplied(MetadataSources metadataSources) {
	}

	protected void initialize(MetadataBuilder metadataBuilder) {
		metadataBuilder.enableNewIdentifierGeneratorSupport( true );
		metadataBuilder.applyImplicitNamingStrategy( ImplicitNamingStrategyLegacyJpaImpl.INSTANCE );
	}

	protected void configureMetadataBuilder(MetadataBuilder metadataBuilder) {
	}

	protected boolean overrideCacheStrategy() {
		return true;
	}

	protected String getCacheConcurrencyStrategy() {
		return null;
	}

	protected final void applyCacheSettings(Metadata metadata) {
		if ( !overrideCacheStrategy() ) {
			return;
		}

		if ( getCacheConcurrencyStrategy() == null ) {
			return;
		}

		for ( PersistentClass entityBinding : metadata.getEntityBindings() ) {
			if ( entityBinding.isInherited() ) {
				continue;
			}

			boolean hasLob = false;

			final Iterator props = entityBinding.getPropertyClosureIterator();
			while ( props.hasNext() ) {
				final Property prop = (Property) props.next();
				if ( prop.getValue().isSimpleValue() ) {
					if ( isLob( ( (SimpleValue) prop.getValue() ).getTypeName() ) ) {
						hasLob = true;
						break;
					}
				}
			}

			if ( !hasLob ) {
				( ( RootClass) entityBinding ).setCacheConcurrencyStrategy( getCacheConcurrencyStrategy() );
				entityBinding.setCached( true );
			}
		}

		for ( Collection collectionBinding : metadata.getCollectionBindings() ) {
			boolean isLob = false;

			if ( collectionBinding.getElement().isSimpleValue() ) {
				isLob = isLob( ( (SimpleValue) collectionBinding.getElement() ).getTypeName() );
			}

			if ( !isLob ) {
				collectionBinding.setCacheConcurrencyStrategy( getCacheConcurrencyStrategy() );
			}
		}
	}

	private boolean isLob(String typeName) {
		return "blob".equals( typeName )
				|| "clob".equals( typeName )
				|| "nclob".equals( typeName )
				|| Blob.class.getName().equals( typeName )
				|| Clob.class.getName().equals( typeName )
				|| NClob.class.getName().equals( typeName )
				|| BlobType.class.getName().equals( typeName )
				|| ClobType.class.getName().equals( typeName )
				|| NClobType.class.getName().equals( typeName );
	}

	protected void afterMetadataBuilt(Metadata metadata) {
	}

	private void initialize(SessionFactoryBuilder sfb, Metadata metadata) {
		// todo : this is where we need to apply cache settings to be like BaseCoreFunctionalTestCase
		//		it reads the class/collection mappings and creates corresponding
		//		CacheRegionDescription references.
		//
		//		Ultimately I want those to go on MetadataBuilder, and in fact MetadataBuilder
		//		already defines the needed method.  But for the [pattern used by the
		//		tests we need this as part of SessionFactoryBuilder
	}

	protected void configureSessionFactoryBuilder(SessionFactoryBuilder sfb) {
	}

	protected void afterSessionFactoryBuilt(SessionFactoryImplementor sessionFactory) {
	}

	@AfterClassOnce
	@SuppressWarnings( {"UnusedDeclaration"})
	protected void shutDown() {
		releaseResources();
	}

	@AllowSysOut
	@AllowPrintStacktrace
	protected void releaseResources() {
		if ( sessionFactory != null ) {
			try {
				sessionFactory.close();
			}
			catch (Exception e) {
				System.err.println( "Unable to release SessionFactory : " + e.getMessage() );
				e.printStackTrace();
			}
		}
		sessionFactory = null;

		if ( serviceRegistry != null ) {
			try {
				StandardServiceRegistryBuilder.destroy( serviceRegistry );
			}
			catch (Exception e) {
				System.err.println( "Unable to release StandardServiceRegistry : " + e.getMessage() );
				e.printStackTrace();
			}
		}
		serviceRegistry=null;
	}

	@OnFailure
	@OnExpectedFailure
	@SuppressWarnings( {"UnusedDeclaration"})
	public void onFailure() {
		if ( rebuildSessionFactoryOnError() ) {
			rebuildSessionFactory();
		}
	}

	protected boolean rebuildSessionFactoryOnError() {
		return true;
	}

	@Before
	public final void beforeTest() throws Exception {
		prepareTest();
	}

	protected void prepareTest() throws Exception {
	}

	@After
	public final void afterTest() throws Exception {
		// see https://github.com/hibernate/hibernate-orm/pull/3412#issuecomment-678338398
		if ( getDialect() instanceof H2Dialect ) {
			ReflectHelper.getMethod( Class.forName( "org.h2.util.DateTimeUtils" ), "resetCalendar" ).invoke( null );
		}

		completeStrayTransaction();

		if ( isCleanupTestDataRequired() ) {
			cleanupTestData();
		}
		cleanupTest();

		cleanupSession();

		assertAllDataRemoved();
	}

	private void completeStrayTransaction() {
		if ( session == null ) {
			// nothing to do
			return;
		}

		if ( ( (SessionImplementor) session ).isClosed() ) {
			// nothing to do
			return;
		}

		if ( !session.isConnected() ) {
			// nothing to do
			return;
		}

		final TransactionCoordinator.TransactionDriver tdc =
				( (SessionImplementor) session ).getTransactionCoordinator().getTransactionDriverControl();

		if ( tdc.getStatus().canRollback() ) {
			session.getTransaction().rollback();
		}
	}

	protected boolean isCleanupTestDataRequired() {
		return false;
	}

	protected void cleanupTestData() throws Exception {
		doInHibernate(this::sessionFactory, s -> {
			s.createQuery("delete from java.lang.Object").executeUpdate();
		});
	}


	private void cleanupSession() {
		if ( session != null && ! ( (SessionImplementor) session ).isClosed() ) {
			session.close();
		}
		session = null;
	}

	public static class RollbackWork implements Work {

		@Override
		public void execute(Connection connection) throws SQLException {
			connection.rollback();
		}
	}

	protected void cleanupTest() throws Exception {
	}

	@SuppressWarnings( {"UnnecessaryBoxing", "UnnecessaryUnboxing"})
	@AllowSysOut
	protected void assertAllDataRemoved() {
		if ( !createSchema() ) {
			return; // no tables were created...
		}
		if ( !Boolean.getBoolean( VALIDATE_DATA_CLEANUP ) ) {
			return;
		}

		Session tmpSession = sessionFactory.openSession();
		try {
			List list = tmpSession.createQuery( "select o from java.lang.Object o" ).list();

			Map<String,Integer> items = new HashMap<String,Integer>();
			if ( !list.isEmpty() ) {
				for ( Object element : list ) {
					Integer l = items.get( tmpSession.getEntityName( element ) );
					if ( l == null ) {
						l = 0;
					}
					l = l + 1 ;
					items.put( tmpSession.getEntityName( element ), l );
					System.out.println( "Data left: " + element );
				}
				fail( "Data is left in the database: " + items.toString() );
			}
		}
		finally {
			try {
				tmpSession.close();
			}
			catch( Throwable t ) {
				// intentionally empty
			}
		}
	}


	public void inSession(Consumer<SessionImplementor> action) {
		log.trace( "#inSession(action)" );
		TransactionUtil2.inSession( sessionFactory(), action );
	}

	public void inStatelessSession(Consumer<StatelessSession> action) {
		log.trace( "#inSession(action)" );
		TransactionUtil2.inStatelessSession( sessionFactory(), action );
	}

	public <R> R fromSession(Function<SessionImplementor,R> action) {
		log.trace( "#inSession(action)" );
		return TransactionUtil2.fromSession( sessionFactory(), action );
	}

	public void inTransaction(Consumer<SessionImplementor> action) {
		log.trace( "#inTransaction(action)" );
		TransactionUtil2.inTransaction( sessionFactory(), action );
	}

	public void inStatelessTransaction(Consumer<StatelessSession> action) {
		log.trace( "#inTransaction(action)" );
		TransactionUtil2.inStatelessTransaction( sessionFactory(), action );
	}

	public <R> R fromTransaction(Function<SessionImplementor,R> action) {
		log.trace( "#inTransaction(action)" );
		return TransactionUtil2.fromTransaction( sessionFactory(), action );
	}
}<|MERGE_RESOLUTION|>--- conflicted
+++ resolved
@@ -179,14 +179,9 @@
 		afterBootstrapServiceRegistryBuilt( bsr );
 
 		final Map settings = new HashMap();
-		settings.put( GlobalTemporaryTableBulkIdStrategy.DROP_ID_TABLES, "true" );
-		settings.put( LocalTemporaryTableBulkIdStrategy.DROP_ID_TABLES, "true" );
+		settings.put( GlobalTemporaryTableStrategy.DROP_ID_TABLES, "true" );
+		settings.put( LocalTemporaryTableStrategy.DROP_ID_TABLES, "true" );
 		if ( !Environment.getProperties().containsKey( Environment.CONNECTION_PROVIDER ) ) {
-<<<<<<< HEAD
-			settings.put( GlobalTemporaryTableStrategy.DROP_ID_TABLES, "true" );
-			settings.put( LocalTemporaryTableStrategy.DROP_ID_TABLES, "true" );
-=======
->>>>>>> 15caff9c
 			settings.put(
 					AvailableSettings.CONNECTION_PROVIDER,
 					SharedDriverManagerConnectionProviderImpl.getInstance()
