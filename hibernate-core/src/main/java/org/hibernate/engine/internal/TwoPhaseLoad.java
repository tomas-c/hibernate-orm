--- conflicted
+++ resolved
@@ -212,19 +212,6 @@
 				);
 			}
 
-<<<<<<< HEAD
-=======
-		for ( int i = 0; i < hydratedState.length; i++ ) {
-			final Object value = hydratedState[i];
-			if ( debugEnabled ) {
-				LOG.debugf(
-					"Processing attribute `%s` : value = %s",
-					propertyNames[i],
-					value == LazyPropertyInitializer.UNFETCHED_PROPERTY ? "<un-fetched>" : value == PropertyAccessStrategyBackRefImpl.UNKNOWN ? "<unknown>" : value
-				);
-			}
-
->>>>>>> 99a4edfa
 			if ( value == LazyPropertyInitializer.UNFETCHED_PROPERTY ) {
 				if ( debugEnabled ) {
 					LOG.debugf( "Resolving <un-fetched> attribute : `%s`", propertyNames[i] );
@@ -416,24 +403,26 @@
 	}
 
 	/**
-	 * Check if eager of the association is overriden by anything.
+	 * Check if eager of the association is overridden (i.e. skipping metamodel strategy), including (order sensitive):
+	 * <ol>
+	 *     <li>fetch graph</li>
+	 *     <li>fetch profile</li>
+	 * </ol>
 	 *
 	 * @param session session
 	 * @param entityName entity name
 	 * @param associationName association name
-	 *
+	 * @param associationType association type
+	 * @param isDebugEnabled if debug log level enabled
 	 * @return null if there is no overriding, true if it is overridden to eager and false if it is overridden to lazy
 	 */
 	private static Boolean getOverridingEager(
 			final SharedSessionContractImplementor session,
 			final String entityName,
 			final String associationName,
-			final Type type,
+			final Type associationType,
 			final boolean isDebugEnabled) {
 		// Performance: check type.isCollectionType() first, as type.isAssociationType() is megamorphic
-<<<<<<< HEAD
-		if ( type.isCollectionType() || type.isAssociationType()  ) {
-=======
 		if ( associationType.isCollectionType() || associationType.isAssociationType()  ) {
 
 			// we can return false invariably for if the entity has been covered by entity graph,
@@ -443,12 +432,11 @@
 			}
 
 			// check 'fetch profile' next; skip 'metamodel' if 'fetch profile' takes effect
->>>>>>> 99a4edfa
 			final Boolean overridingEager = isEagerFetchProfile( session, entityName, associationName );
 
-			//This method is very hot, and private so let's piggy back on the fact that the caller already knows the debugging state.
-			if ( isDebugEnabled ) {
-				if ( overridingEager != null ) {
+			if ( overridingEager != null ) {
+				//This method is very hot, and private so let's piggy back on the fact that the caller already knows the debugging state.
+				if ( isDebugEnabled ) {
 					LOG.debugf(
 							"Overriding eager fetching using active fetch profile. EntityName: %s, associationName: %s, eager fetching: %s",
 							entityName,
@@ -456,10 +444,10 @@
 							overridingEager
 					);
 				}
-			}
-
-			return overridingEager;
-		}
+				return overridingEager;
+			}
+		}
+		// let 'metamodel' decide eagerness
 		return null;
 	}
 
