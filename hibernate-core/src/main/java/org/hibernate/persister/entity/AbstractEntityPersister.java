/*
 * Hibernate, Relational Persistence for Idiomatic Java
 *
 * License: GNU Lesser General Public License (LGPL), version 2.1 or later.
 * See the lgpl.txt file in the root directory or <http://www.gnu.org/licenses/lgpl-2.1.html>.
 */
package org.hibernate.persister.entity;

import java.io.Serializable;
import java.sql.PreparedStatement;
import java.sql.ResultSet;
import java.sql.SQLException;
import java.util.ArrayList;
import java.util.Arrays;
import java.util.Collection;
import java.util.Collections;
import java.util.Comparator;
import java.util.HashMap;
import java.util.HashSet;
import java.util.IdentityHashMap;
import java.util.Iterator;
import java.util.LinkedHashMap;
import java.util.List;
import java.util.Map;
import java.util.Set;
import java.util.SortedMap;
import java.util.SortedSet;
import java.util.TreeMap;
import java.util.TreeSet;
import java.util.function.Consumer;
import java.util.function.Supplier;

import org.hibernate.AssertionFailure;
import org.hibernate.EntityMode;
import org.hibernate.FetchMode;
import org.hibernate.HibernateException;
import org.hibernate.JDBCException;
import org.hibernate.LockMode;
import org.hibernate.LockOptions;
import org.hibernate.MappingException;
import org.hibernate.NotYetImplementedFor6Exception;
import org.hibernate.QueryException;
import org.hibernate.Session;
import org.hibernate.StaleObjectStateException;
import org.hibernate.StaleStateException;
import org.hibernate.bytecode.enhance.spi.LazyPropertyInitializer;
import org.hibernate.bytecode.enhance.spi.interceptor.BytecodeLazyAttributeInterceptor;
import org.hibernate.bytecode.enhance.spi.interceptor.EnhancementAsProxyLazinessInterceptor;
import org.hibernate.bytecode.enhance.spi.interceptor.EnhancementHelper;
import org.hibernate.bytecode.enhance.spi.interceptor.LazyAttributeDescriptor;
import org.hibernate.bytecode.enhance.spi.interceptor.LazyAttributeLoadingInterceptor;
import org.hibernate.bytecode.enhance.spi.interceptor.LazyAttributesMetadata;
import org.hibernate.bytecode.spi.BytecodeEnhancementMetadata;
import org.hibernate.bytecode.spi.ReflectionOptimizer;
import org.hibernate.cache.spi.access.EntityDataAccess;
import org.hibernate.cache.spi.access.NaturalIdDataAccess;
import org.hibernate.cache.spi.entry.CacheEntry;
import org.hibernate.cache.spi.entry.CacheEntryStructure;
import org.hibernate.cache.spi.entry.ReferenceCacheEntryImpl;
import org.hibernate.cache.spi.entry.StandardCacheEntryImpl;
import org.hibernate.cache.spi.entry.StructuredCacheEntry;
import org.hibernate.cache.spi.entry.UnstructuredCacheEntry;
import org.hibernate.classic.Lifecycle;
import org.hibernate.collection.spi.PersistentCollection;
import org.hibernate.dialect.Dialect;
import org.hibernate.dialect.lock.LockingStrategy;
import org.hibernate.engine.OptimisticLockStyle;
import org.hibernate.engine.internal.CacheHelper;
import org.hibernate.engine.internal.ImmutableEntityEntryFactory;
import org.hibernate.engine.internal.MutableEntityEntryFactory;
import org.hibernate.engine.internal.StatefulPersistenceContext;
import org.hibernate.engine.internal.Versioning;
import org.hibernate.engine.jdbc.batch.internal.BasicBatchKey;
import org.hibernate.engine.jdbc.env.spi.JdbcEnvironment;
import org.hibernate.engine.jdbc.spi.JdbcServices;
import org.hibernate.engine.spi.CachedNaturalIdValueSource;
import org.hibernate.engine.spi.CascadeStyle;
import org.hibernate.engine.spi.CascadeStyles;
import org.hibernate.engine.spi.CollectionKey;
import org.hibernate.engine.spi.EntityEntry;
import org.hibernate.engine.spi.EntityEntryFactory;
import org.hibernate.engine.spi.EntityKey;
import org.hibernate.engine.spi.ExecuteUpdateResultCheckStyle;
import org.hibernate.engine.spi.LoadQueryInfluencers;
import org.hibernate.engine.spi.Mapping;
import org.hibernate.engine.spi.PersistenceContext;
import org.hibernate.engine.spi.PersistenceContext.NaturalIdHelper;
import org.hibernate.engine.spi.PersistentAttributeInterceptable;
import org.hibernate.engine.spi.PersistentAttributeInterceptor;
import org.hibernate.engine.spi.SelfDirtinessTracker;
import org.hibernate.engine.spi.SessionFactoryImplementor;
import org.hibernate.engine.spi.SharedSessionContractImplementor;
import org.hibernate.engine.spi.ValueInclusion;
import org.hibernate.id.IdentifierGenerator;
import org.hibernate.id.PostInsertIdentifierGenerator;
import org.hibernate.id.PostInsertIdentityPersister;
import org.hibernate.id.insert.Binder;
import org.hibernate.id.insert.InsertGeneratedIdentifierDelegate;
import org.hibernate.internal.CoreLogging;
import org.hibernate.internal.CoreMessageLogger;
import org.hibernate.internal.FilterHelper;
import org.hibernate.internal.util.StringHelper;
import org.hibernate.internal.util.collections.ArrayHelper;
import org.hibernate.jdbc.Expectation;
import org.hibernate.jdbc.Expectations;
import org.hibernate.jdbc.TooManyRowsAffectedException;
import org.hibernate.loader.ast.internal.MultiIdEntityLoaderStandardImpl;
import org.hibernate.loader.ast.internal.NaturalIdLoaderStandardImpl;
import org.hibernate.loader.ast.internal.Preparable;
import org.hibernate.loader.ast.internal.SingleIdEntityLoaderDynamicBatch;
import org.hibernate.loader.ast.internal.SingleIdEntityLoaderProvidedQueryImpl;
import org.hibernate.loader.ast.internal.SingleIdEntityLoaderStandardImpl;
import org.hibernate.loader.ast.internal.SingleUniqueKeyEntityLoaderStandard;
import org.hibernate.loader.ast.spi.Loader;
import org.hibernate.loader.ast.spi.MultiIdEntityLoader;
import org.hibernate.loader.ast.spi.NaturalIdLoader;
import org.hibernate.loader.ast.spi.SingleIdEntityLoader;
import org.hibernate.loader.ast.spi.SingleUniqueKeyEntityLoader;
import org.hibernate.mapping.Column;
import org.hibernate.mapping.Component;
import org.hibernate.mapping.Formula;
import org.hibernate.mapping.PersistentClass;
import org.hibernate.mapping.Property;
import org.hibernate.mapping.RootClass;
import org.hibernate.mapping.Selectable;
import org.hibernate.mapping.Subclass;
import org.hibernate.mapping.Table;
import org.hibernate.metadata.ClassMetadata;
import org.hibernate.metamodel.RepresentationMode;
import org.hibernate.metamodel.mapping.AttributeMapping;
import org.hibernate.metamodel.mapping.AttributeMetadata;
import org.hibernate.metamodel.mapping.AttributeMetadataAccess;
import org.hibernate.metamodel.mapping.EntityDiscriminatorMapping;
import org.hibernate.metamodel.mapping.EntityIdentifierMapping;
import org.hibernate.metamodel.mapping.EntityMappingType;
import org.hibernate.metamodel.mapping.EntityVersionMapping;
import org.hibernate.metamodel.mapping.JdbcMapping;
import org.hibernate.metamodel.mapping.ModelPart;
import org.hibernate.metamodel.mapping.NaturalIdMapping;
import org.hibernate.metamodel.mapping.Queryable;
import org.hibernate.metamodel.mapping.SingularAttributeMapping;
import org.hibernate.metamodel.mapping.StateArrayContributorMapping;
import org.hibernate.metamodel.mapping.StateArrayContributorMetadata;
import org.hibernate.metamodel.mapping.internal.EntityDiscriminatorMappingImpl;
import org.hibernate.metamodel.mapping.internal.InFlightEntityMappingType;
import org.hibernate.metamodel.mapping.internal.MappingModelCreationHelper;
import org.hibernate.metamodel.mapping.internal.MappingModelCreationProcess;
import org.hibernate.metamodel.mapping.internal.SingularAssociationAttributeMapping;
import org.hibernate.metamodel.model.domain.NavigableRole;
import org.hibernate.metamodel.spi.EntityRepresentationStrategy;
import org.hibernate.metamodel.spi.RuntimeModelCreationContext;
import org.hibernate.persister.collection.CollectionPersister;
import org.hibernate.persister.spi.PersisterCreationContext;
import org.hibernate.persister.walking.internal.EntityIdentifierDefinitionHelper;
import org.hibernate.persister.walking.spi.AttributeDefinition;
import org.hibernate.persister.walking.spi.EntityIdentifierDefinition;
import org.hibernate.pretty.MessageHelper;
import org.hibernate.property.access.internal.PropertyAccessStrategyBackRefImpl;
import org.hibernate.property.access.spi.PropertyAccess;
import org.hibernate.property.access.spi.Setter;
import org.hibernate.query.ComparisonOperator;
import org.hibernate.query.NavigablePath;
import org.hibernate.query.sqm.mutation.internal.SqmMutationStrategyHelper;
import org.hibernate.query.sqm.mutation.spi.SqmMultiTableMutationStrategy;
import org.hibernate.sql.Alias;
import org.hibernate.sql.Delete;
import org.hibernate.sql.Insert;
import org.hibernate.sql.JoinFragment;
import org.hibernate.sql.JoinType;
import org.hibernate.sql.Select;
import org.hibernate.sql.SelectFragment;
import org.hibernate.sql.SimpleSelect;
import org.hibernate.sql.Template;
import org.hibernate.sql.Update;
import org.hibernate.sql.ast.Clause;
import org.hibernate.sql.ast.SqlAstJoinType;
import org.hibernate.sql.ast.spi.SqlAliasBase;
import org.hibernate.sql.ast.spi.SqlAliasBaseGenerator;
import org.hibernate.sql.ast.spi.SqlAliasStemHelper;
import org.hibernate.sql.ast.spi.SqlAstCreationContext;
import org.hibernate.sql.ast.spi.SqlExpressionResolver;
import org.hibernate.sql.ast.tree.expression.ColumnReference;
import org.hibernate.sql.ast.tree.expression.Expression;
import org.hibernate.sql.ast.tree.from.StandardTableGroup;
import org.hibernate.sql.ast.tree.from.TableGroup;
import org.hibernate.sql.ast.tree.from.TableReference;
import org.hibernate.sql.ast.tree.from.TableReferenceJoin;
import org.hibernate.sql.ast.tree.predicate.ComparisonPredicate;
import org.hibernate.sql.ast.tree.predicate.Junction;
import org.hibernate.sql.ast.tree.predicate.Predicate;
import org.hibernate.sql.results.graph.DomainResult;
import org.hibernate.sql.results.graph.DomainResultCreationState;
import org.hibernate.sql.results.graph.Fetchable;
import org.hibernate.sql.results.graph.FetchableContainer;
import org.hibernate.sql.results.graph.entity.internal.EntityResultImpl;
import org.hibernate.stat.spi.StatisticsImplementor;
import org.hibernate.tuple.GenerationTiming;
import org.hibernate.tuple.InDatabaseValueGenerationStrategy;
import org.hibernate.tuple.InMemoryValueGenerationStrategy;
import org.hibernate.tuple.NonIdentifierAttribute;
import org.hibernate.tuple.ValueGeneration;
import org.hibernate.tuple.entity.EntityMetamodel;
import org.hibernate.tuple.entity.EntityTuplizer;
import org.hibernate.type.AnyType;
import org.hibernate.type.AssociationType;
import org.hibernate.type.BasicType;
import org.hibernate.type.CollectionType;
import org.hibernate.type.ComponentType;
import org.hibernate.type.CompositeType;
import org.hibernate.type.EntityType;
import org.hibernate.type.Type;
import org.hibernate.type.TypeHelper;
import org.hibernate.type.VersionType;
import org.hibernate.type.descriptor.java.JavaTypeDescriptor;

/**
 * Basic functionality for persisting an entity via JDBC
 * through either generated or custom SQL
 *
 * @author Gavin King
 */
public abstract class AbstractEntityPersister
		implements OuterJoinLoadable, Queryable, ClassMetadata, UniqueKeyLoadable,
		SQLLoadable, LazyPropertyInitializer, PostInsertIdentityPersister, Lockable, org.hibernate.persister.entity.Queryable {

	private static final CoreMessageLogger LOG = CoreLogging.messageLogger( AbstractEntityPersister.class );

	public static final String ENTITY_CLASS = "class";


	private final String sqlAliasStem;

	private final SingleIdEntityLoader singleIdEntityLoader;
	private final MultiIdEntityLoader multiIdEntityLoader;
	private final NaturalIdLoader naturalIdLoader;

	private SqmMultiTableMutationStrategy sqmMultiTableMutationStrategy;




	private final NavigableRole navigableRole;

	// moved up from AbstractEntityPersister ~~~~~~~~~~~~~~~~~~~~~~~~~~~~~~~~~~
	private final SessionFactoryImplementor factory;
	private final boolean canReadFromCache;
	private final boolean canWriteToCache;
	private final boolean invalidateCache;
	private final EntityDataAccess cacheAccessStrategy;
	private final NaturalIdDataAccess naturalIdRegionAccessStrategy;
	private final boolean isLazyPropertiesCacheable;
	private final CacheEntryHelper cacheEntryHelper;
	private final EntityMetamodel entityMetamodel;
	private final EntityEntryFactory entityEntryFactory;
	// ~~~~~~~~~~~~~~~~~~~~~~~~~~~~~~~~~~~~~~~~~~~~~~~~~~~~~~~~~~~~~~~~~~~~~~~~

	private final String[] rootTableKeyColumnNames;
	private final String[] rootTableKeyColumnReaders;
	private final String[] rootTableKeyColumnReaderTemplates;
	private final String[] identifierAliases;
	private final int identifierColumnSpan;
	private final String versionColumnName;
	private final boolean hasFormulaProperties;
	protected final int batchSize;
	private final boolean hasSubselectLoadableCollections;
	protected final String rowIdName;

	// The optional SQL string defined in the where attribute
	private final String sqlWhereString;
	private final String sqlWhereStringTemplate;

	//information about properties of this class,
	//including inherited properties
	//(only really needed for updatable/insertable properties)
	private final int[] propertyColumnSpans;
	private final String[] propertySubclassNames;
	private final String[][] propertyColumnAliases;
	private final String[][] propertyColumnNames;
	private final String[][] propertyColumnFormulaTemplates;
	private final String[][] propertyColumnReaderTemplates;
	private final String[][] propertyColumnWriters;
	private final boolean[][] propertyColumnUpdateable;
	private final boolean[][] propertyColumnInsertable;
	private final boolean[] propertyUniqueness;
	private final boolean[] propertySelectable;

	private final List<Integer> lobProperties = new ArrayList<>();

	//information about lazy properties of this class
	private final String[] lazyPropertyNames;
	private final int[] lazyPropertyNumbers;
	private final Type[] lazyPropertyTypes;
	private final String[][] lazyPropertyColumnAliases;

	//information about all properties in class hierarchy
	private final String[] subclassPropertyNameClosure;
	private final String[] subclassPropertySubclassNameClosure;
	private final Type[] subclassPropertyTypeClosure;
	private final String[][] subclassPropertyFormulaTemplateClosure;
	private final String[][] subclassPropertyColumnNameClosure;
	private final String[][] subclassPropertyColumnReaderClosure;
	private final String[][] subclassPropertyColumnReaderTemplateClosure;
	private final FetchMode[] subclassPropertyFetchModeClosure;
	private final boolean[] subclassPropertyNullabilityClosure;
	private final boolean[] propertyDefinedOnSubclass;
	private final int[][] subclassPropertyColumnNumberClosure;
	private final int[][] subclassPropertyFormulaNumberClosure;
	private final CascadeStyle[] subclassPropertyCascadeStyleClosure;

	//information about all columns/formulas in class hierarchy
	private final String[] subclassColumnClosure;
	private final boolean[] subclassColumnLazyClosure;
	private final String[] subclassColumnAliasClosure;
	private final boolean[] subclassColumnSelectableClosure;
	private final String[] subclassColumnReaderTemplateClosure;
	private final String[] subclassFormulaClosure;
	private final String[] subclassFormulaTemplateClosure;
	private final String[] subclassFormulaAliasClosure;
	private final boolean[] subclassFormulaLazyClosure;

	// dynamic filters attached to the class-level
	private final FilterHelper filterHelper;

	private final Set<String> affectingFetchProfileNames = new HashSet<>();


	private final Map uniqueKeyLoaders = new HashMap();
	private final Map lockers = new HashMap();

	// SQL strings
	private String sqlVersionSelectString;
	private String sqlSnapshotSelectString;
	private Map<String,String> sqlLazySelectStringsByFetchGroup;

	private String sqlIdentityInsertString;
	private String sqlUpdateByRowIdString;
	private String sqlLazyUpdateByRowIdString;

	private String[] sqlDeleteStrings;
	private String[] sqlInsertStrings;
	private String[] sqlUpdateStrings;
	private String[] sqlLazyUpdateStrings;

	private String sqlInsertGeneratedValuesSelectString;
	private String sqlUpdateGeneratedValuesSelectString;

	//Custom SQL (would be better if these were private)
	protected boolean[] insertCallable;
	protected boolean[] updateCallable;
	protected boolean[] deleteCallable;
	protected String[] customSQLInsert;
	protected String[] customSQLUpdate;
	protected String[] customSQLDelete;
	protected ExecuteUpdateResultCheckStyle[] insertResultCheckStyles;
	protected ExecuteUpdateResultCheckStyle[] updateResultCheckStyles;
	protected ExecuteUpdateResultCheckStyle[] deleteResultCheckStyles;

	private InsertGeneratedIdentifierDelegate identityDelegate;

	private boolean[] tableHasColumns;

	private final Map subclassPropertyAliases = new HashMap();
	private final Map subclassPropertyColumnNames = new HashMap();

	/**
	 * Warning:
	 * When there are duplicated property names in the subclasses
	 * then propertyMapping will only contain one of those properties.
	 * To ensure correct results, propertyMapping should only be used
	 * for the concrete EntityPersister (since the concrete EntityPersister
	 * cannot have duplicated property names).
	 */
	protected final BasicEntityPropertyMapping propertyMapping;

	private final boolean useReferenceCacheEntries;

	protected void addDiscriminatorToInsert(Insert insert) {
	}

	protected void addDiscriminatorToSelect(SelectFragment select, String name, String suffix) {
	}

	protected abstract int[] getSubclassColumnTableNumberClosure();

	protected abstract int[] getSubclassFormulaTableNumberClosure();

	public abstract String getSubclassTableName(int j);

	protected abstract String[] getSubclassTableKeyColumns(int j);

	protected abstract boolean isClassOrSuperclassTable(int j);

	protected boolean isClassOrSuperclassJoin(int j) {
		/*
		 * TODO:
		 *  SingleTableEntityPersister incorrectly used isClassOrSuperclassJoin == isClassOrSuperclassTable,
		 *  this caused HHH-12895, as this resulted in the subclass tables always being joined, even if no
		 *  property on these tables was accessed.
		 *
		 *  JoinedTableEntityPersister does not use isClassOrSuperclassJoin at all, probably incorrectly so.
		 *  I however haven't been able to reproduce any quirks regarding <join>s, secondary tables or
		 *  @JoinTable's.
		 *
		 *  Probably this method needs to be properly implemented for the various entity persisters,
		 *  but this at least fixes the SingleTableEntityPersister, while maintaining the the
		 *  previous behaviour for other persisters.
		 */
		return isClassOrSuperclassTable( j );
	}

	public abstract int getSubclassTableSpan();

	protected abstract int getTableSpan();

	protected abstract boolean isTableCascadeDeleteEnabled(int j);

	protected abstract String getTableName(int j);

	protected abstract String[] getKeyColumns(int j);

	protected abstract boolean isPropertyOfTable(int property, int j);

	protected abstract int[] getPropertyTableNumbersInSelect();

	protected abstract int[] getPropertyTableNumbers();

	protected abstract int getSubclassPropertyTableNumber(int i);

	protected abstract String filterFragment(String alias) throws MappingException;

	protected abstract String filterFragment(String alias, Set<String> treatAsDeclarations);

	private static final String DISCRIMINATOR_ALIAS = "clazz_";

	public String getDiscriminatorColumnName() {
		return DISCRIMINATOR_ALIAS;
	}

	public String getDiscriminatorColumnReaders() {
		return DISCRIMINATOR_ALIAS;
	}

	public String getDiscriminatorColumnReaderTemplate() {
		if ( getEntityMetamodel().getSubclassEntityNames().size() == 1 ) {
			return getDiscriminatorSQLValue();
		}
		else {
			return Template.TEMPLATE + "." + DISCRIMINATOR_ALIAS;
		}
	}

	protected String getDiscriminatorAlias() {
		return DISCRIMINATOR_ALIAS;
	}

	protected String getDiscriminatorFormulaTemplate() {
		return null;
	}

	protected boolean isInverseTable(int j) {
		return false;
	}

	protected boolean isNullableTable(int j) {
		return false;
	}

	protected boolean isNullableSubclassTable(int j) {
		return false;
	}

	protected boolean isInverseSubclassTable(int j) {
		return false;
	}

	public boolean isSubclassEntityName(String entityName) {
		return entityMetamodel.getSubclassEntityNames().contains( entityName );
	}

	private boolean[] getTableHasColumns() {
		return tableHasColumns;
	}

	public String[] getRootTableKeyColumnNames() {
		return rootTableKeyColumnNames;
	}

	protected String[] getSQLUpdateByRowIdStrings() {
		if ( sqlUpdateByRowIdString == null ) {
			throw new AssertionFailure( "no update by row id" );
		}
		String[] result = new String[getTableSpan() + 1];
		result[0] = sqlUpdateByRowIdString;
		System.arraycopy( sqlUpdateStrings, 0, result, 1, getTableSpan() );
		return result;
	}

	protected String[] getSQLLazyUpdateByRowIdStrings() {
		if ( sqlLazyUpdateByRowIdString == null ) {
			throw new AssertionFailure( "no update by row id" );
		}
		String[] result = new String[getTableSpan()];
		result[0] = sqlLazyUpdateByRowIdString;
		System.arraycopy( sqlLazyUpdateStrings, 1, result, 1, getTableSpan() - 1 );
		return result;
	}

	protected String getSQLSnapshotSelectString() {
		return sqlSnapshotSelectString;
	}

	protected String getSQLLazySelectString(String fetchGroup) {
		return sqlLazySelectStringsByFetchGroup.get( fetchGroup );
	}

	protected String[] getSQLDeleteStrings() {
		return sqlDeleteStrings;
	}

	protected String[] getSQLInsertStrings() {
		return sqlInsertStrings;
	}

	protected String[] getSQLUpdateStrings() {
		return sqlUpdateStrings;
	}

	protected String[] getSQLLazyUpdateStrings() {
		return sqlLazyUpdateStrings;
	}

	/**
	 * The query that inserts a row, letting the database generate an id
	 *
	 * @return The IDENTITY-based insertion query.
	 */
	protected String getSQLIdentityInsertString() {
		return sqlIdentityInsertString;
	}

	protected String getVersionSelectString() {
		return sqlVersionSelectString;
	}

	protected boolean isInsertCallable(int j) {
		return insertCallable[j];
	}

	protected boolean isUpdateCallable(int j) {
		return updateCallable[j];
	}

	protected boolean isDeleteCallable(int j) {
		return deleteCallable[j];
	}

	protected boolean isSubclassPropertyDeferred(String propertyName, String entityName) {
		return false;
	}

	protected boolean isSubclassTableSequentialSelect(int j) {
		return false;
	}

	public boolean hasSequentialSelect() {
		return false;
	}

	/**
	 * Decide which tables need to be updated.
	 * <p/>
	 * The return here is an array of boolean values with each index corresponding
	 * to a given table in the scope of this persister.
	 *
	 * @param dirtyProperties The indices of all the entity properties considered dirty.
	 * @param hasDirtyCollection Whether any collections owned by the entity which were considered dirty.
	 *
	 * @return Array of booleans indicating which table require updating.
	 */
	protected boolean[] getTableUpdateNeeded(final int[] dirtyProperties, boolean hasDirtyCollection) {

		if ( dirtyProperties == null ) {
			return getTableHasColumns(); // for objects that came in via update()
		}
		else {
			boolean[] updateability = getPropertyUpdateability();
			int[] propertyTableNumbers = getPropertyTableNumbers();
			boolean[] tableUpdateNeeded = new boolean[getTableSpan()];
			for ( int property : dirtyProperties ) {
				int table = propertyTableNumbers[property];
				tableUpdateNeeded[table] = tableUpdateNeeded[table] ||
						( getPropertyColumnSpan( property ) > 0 && updateability[property] );

				if ( getPropertyColumnSpan( property ) > 0 && !updateability[property] ) {
					LOG.ignoreImmutablePropertyModification( getPropertyNames()[property], getEntityName() );
				}
			}
			if ( isVersioned() ) {
				tableUpdateNeeded[0] = tableUpdateNeeded[0] ||
						Versioning.isVersionIncrementRequired(
								dirtyProperties,
								hasDirtyCollection,
								getPropertyVersionability()
						);
			}
			return tableUpdateNeeded;
		}
	}

	public boolean hasRowId() {
		return rowIdName != null;
	}

	protected boolean[][] getPropertyColumnUpdateable() {
		return propertyColumnUpdateable;
	}

	protected boolean[][] getPropertyColumnInsertable() {
		return propertyColumnInsertable;
	}

	protected boolean[] getPropertySelectable() {
		return propertySelectable;
	}

	public String[] getTableNames() {
		String[] tableNames = new String[getTableSpan()];
		for ( int i = 0; i < tableNames.length; i++ ) {
			tableNames[i] = getTableName( i );
		}
		return tableNames;
	}

	@SuppressWarnings("UnnecessaryBoxing")
	public AbstractEntityPersister(
			final PersistentClass bootDescriptor,
			final EntityDataAccess cacheAccessStrategy,
			final NaturalIdDataAccess naturalIdRegionAccessStrategy,
			final PersisterCreationContext pcc) throws HibernateException {

		final RuntimeModelCreationContext creationContext = (RuntimeModelCreationContext) pcc;

		this.factory = creationContext.getSessionFactory();
		this.sqlAliasStem = SqlAliasStemHelper.INSTANCE.generateStemFromEntityName( bootDescriptor.getEntityName() );

		this.navigableRole = new NavigableRole( bootDescriptor.getEntityName() );

		if ( creationContext.getSessionFactory().getSessionFactoryOptions().isSecondLevelCacheEnabled() ) {
			this.canWriteToCache = determineCanWriteToCache( bootDescriptor, cacheAccessStrategy );
			this.canReadFromCache = determineCanReadFromCache( bootDescriptor, cacheAccessStrategy );
			this.cacheAccessStrategy = cacheAccessStrategy;
			this.isLazyPropertiesCacheable = bootDescriptor.getRootClass().isLazyPropertiesCacheable();
			this.naturalIdRegionAccessStrategy = naturalIdRegionAccessStrategy;
		}
		else {
			this.canWriteToCache = false;
			this.canReadFromCache = false;
			this.cacheAccessStrategy = null;
			this.isLazyPropertiesCacheable = true;
			this.naturalIdRegionAccessStrategy = null;
		}

		this.entityMetamodel = new EntityMetamodel( bootDescriptor, this, factory );

		if ( entityMetamodel.isMutable() ) {
			this.entityEntryFactory = MutableEntityEntryFactory.INSTANCE;
		}
		else {
			this.entityEntryFactory = ImmutableEntityEntryFactory.INSTANCE;
		}
		// ~~~~~~~~~~~~~~~~~~~~~~~~~~~~~~~~~~~~~~~~~~~~~~~~~~~~~~~~~~~~~~~~~~~~

		this.representationStrategy = creationContext.getBootstrapContext().getRepresentationStrategySelector()
				.resolveStrategy( bootDescriptor, this, (RuntimeModelCreationContext) creationContext );

		this.javaTypeDescriptor = representationStrategy.getLoadJavaTypeDescriptor();
		assert javaTypeDescriptor != null;


		final JdbcServices jdbcServices = factory.getServiceRegistry().getService( JdbcServices.class );
		final Dialect dialect = jdbcServices.getJdbcEnvironment().getDialect();

		int batch = bootDescriptor.getBatchSize();
		if ( batch == -1 ) {
			batch = factory.getSessionFactoryOptions().getDefaultBatchFetchSize();
		}
		batchSize = batch;
		hasSubselectLoadableCollections = bootDescriptor.hasSubselectLoadableCollections();

		propertyMapping = new BasicEntityPropertyMapping( this );

		// IDENTIFIER

		identifierColumnSpan = bootDescriptor.getIdentifier().getColumnSpan();
		rootTableKeyColumnNames = new String[identifierColumnSpan];
		rootTableKeyColumnReaders = new String[identifierColumnSpan];
		rootTableKeyColumnReaderTemplates = new String[identifierColumnSpan];
		identifierAliases = new String[identifierColumnSpan];

		rowIdName = bootDescriptor.getRootTable().getRowId();

		if ( bootDescriptor.getLoaderName() != null ) {
			singleIdEntityLoader = new SingleIdEntityLoaderProvidedQueryImpl(
					this,
					bootDescriptor.getLoaderName(),
					factory
			);
		}
		else if ( batchSize > 1 ) {
			singleIdEntityLoader = createBatchingIdEntityLoader( this, batchSize, factory );
		}
		else {
			singleIdEntityLoader = new SingleIdEntityLoaderStandardImpl( this, factory );
		}

		// todo (6.0) : allow a "max entities" to be passed (or determine based on Dialect?) indicating how many entities
		//  		to load at once.  i.e. it limits the number of the generated IN-list JDBC-parameters in a given
		//  		PreparedStatement, opting to split the load into multiple JDBC operations to work around database
		//			limits on number of parameters, number of IN-list values, etc
		multiIdEntityLoader = new MultiIdEntityLoaderStandardImpl( this, factory );

		naturalIdLoader = bootDescriptor.hasNaturalId()
				? new NaturalIdLoaderStandardImpl( this )
				: null;

		Iterator iter = bootDescriptor.getIdentifier().getColumnIterator();
		int i = 0;
		while ( iter.hasNext() ) {
			Column col = (Column) iter.next();
			rootTableKeyColumnNames[i] = col.getQuotedName( dialect );
			rootTableKeyColumnReaders[i] = col.getReadExpr( dialect );
			rootTableKeyColumnReaderTemplates[i] = col.getTemplate(
					dialect,
					factory.getQueryEngine().getSqmFunctionRegistry()
			);
			identifierAliases[i] = col.getAlias( dialect, bootDescriptor.getRootTable() );
			i++;
		}

		// VERSION

		if ( bootDescriptor.isVersioned() ) {
			versionColumnName = ( (Column) bootDescriptor.getVersion().getColumnIterator().next() ).getQuotedName( dialect );
		}
		else {
			versionColumnName = null;
		}

		//WHERE STRING

		sqlWhereString = StringHelper.isNotEmpty( bootDescriptor.getWhere() ) ?
				"( " + bootDescriptor.getWhere() + ") " :
				null;
		sqlWhereStringTemplate = sqlWhereString == null ?
				null :
				Template.renderWhereStringTemplate(
						sqlWhereString,
						dialect,
						factory.getQueryEngine().getSqmFunctionRegistry()
				);

		// PROPERTIES

		final boolean lazyAvailable = isInstrumented();

		int hydrateSpan = entityMetamodel.getPropertySpan();
		propertyColumnSpans = new int[hydrateSpan];
		propertySubclassNames = new String[hydrateSpan];
		propertyColumnAliases = new String[hydrateSpan][];
		propertyColumnNames = new String[hydrateSpan][];
		propertyColumnFormulaTemplates = new String[hydrateSpan][];
		propertyColumnReaderTemplates = new String[hydrateSpan][];
		propertyColumnWriters = new String[hydrateSpan][];
		propertyUniqueness = new boolean[hydrateSpan];
		propertySelectable = new boolean[hydrateSpan];
		propertyColumnUpdateable = new boolean[hydrateSpan][];
		propertyColumnInsertable = new boolean[hydrateSpan][];
		HashSet thisClassProperties = new HashSet();

		ArrayList lazyNames = new ArrayList();
		ArrayList lazyNumbers = new ArrayList();
		ArrayList lazyTypes = new ArrayList();
		ArrayList lazyColAliases = new ArrayList();

		iter = bootDescriptor.getPropertyClosureIterator();
		i = 0;
		boolean foundFormula = false;
		while ( iter.hasNext() ) {
			Property prop = (Property) iter.next();
			thisClassProperties.add( prop );

			int span = prop.getColumnSpan();
			propertyColumnSpans[i] = span;
			propertySubclassNames[i] = prop.getPersistentClass().getEntityName();
			String[] colNames = new String[span];
			String[] colAliases = new String[span];
			String[] colReaderTemplates = new String[span];
			String[] colWriters = new String[span];
			String[] formulaTemplates = new String[span];
			Iterator colIter = prop.getColumnIterator();
			int k = 0;
			while ( colIter.hasNext() ) {
				Selectable thing = (Selectable) colIter.next();
				colAliases[k] = thing.getAlias( dialect, prop.getValue().getTable() );
				if ( thing.isFormula() ) {
					foundFormula = true;
					( (Formula) thing ).setFormula( substituteBrackets( ( (Formula) thing ).getFormula() ) );
					formulaTemplates[k] = thing.getTemplate( dialect, factory.getQueryEngine().getSqmFunctionRegistry() );
				}
				else {
					Column col = (Column) thing;
					colNames[k] = col.getQuotedName( dialect );
					colReaderTemplates[k] = col.getTemplate( dialect, factory.getQueryEngine().getSqmFunctionRegistry() );
					colWriters[k] = col.getWriteExpr();
				}
				k++;
			}
			propertyColumnNames[i] = colNames;
			propertyColumnFormulaTemplates[i] = formulaTemplates;
			propertyColumnReaderTemplates[i] = colReaderTemplates;
			propertyColumnWriters[i] = colWriters;
			propertyColumnAliases[i] = colAliases;

			final boolean lazy = ! EnhancementHelper.includeInBaseFetchGroup(
					prop,
					entityMetamodel.isInstrumented(),
					creationContext.getSessionFactory().getSessionFactoryOptions().isEnhancementAsProxyEnabled()
			);

			if ( lazy ) {
				lazyNames.add( prop.getName() );
				lazyNumbers.add( i );
				lazyTypes.add( prop.getValue().getType() );
				lazyColAliases.add( colAliases );
			}

			propertyColumnUpdateable[i] = prop.getValue().getColumnUpdateability();
			propertyColumnInsertable[i] = prop.getValue().getColumnInsertability();

			propertySelectable[i] = prop.isSelectable();

			propertyUniqueness[i] = prop.getValue().isAlternateUniqueKey();

			if ( prop.isLob() && dialect.forceLobAsLastValue() ) {
				lobProperties.add( i );
			}

			i++;

		}
		hasFormulaProperties = foundFormula;
		lazyPropertyColumnAliases = ArrayHelper.to2DStringArray( lazyColAliases );
		lazyPropertyNames = ArrayHelper.toStringArray( lazyNames );
		lazyPropertyNumbers = ArrayHelper.toIntArray( lazyNumbers );
		lazyPropertyTypes = ArrayHelper.toTypeArray( lazyTypes );

		// SUBCLASS PROPERTY CLOSURE

		ArrayList columns = new ArrayList();
		ArrayList columnsLazy = new ArrayList();
		ArrayList columnReaderTemplates = new ArrayList();
		ArrayList aliases = new ArrayList();
		ArrayList formulas = new ArrayList();
		ArrayList formulaAliases = new ArrayList();
		ArrayList formulaTemplates = new ArrayList();
		ArrayList formulasLazy = new ArrayList();
		ArrayList types = new ArrayList();
		ArrayList names = new ArrayList();
		ArrayList classes = new ArrayList();
		ArrayList templates = new ArrayList();
		ArrayList propColumns = new ArrayList();
		ArrayList propColumnReaders = new ArrayList();
		ArrayList propColumnReaderTemplates = new ArrayList();
		ArrayList joinedFetchesList = new ArrayList();
		ArrayList cascades = new ArrayList();
		ArrayList definedBySubclass = new ArrayList();
		ArrayList propColumnNumbers = new ArrayList();
		ArrayList propFormulaNumbers = new ArrayList();
		ArrayList columnSelectables = new ArrayList();
		ArrayList propNullables = new ArrayList();

		iter = bootDescriptor.getSubclassPropertyClosureIterator();
		while ( iter.hasNext() ) {
			Property prop = (Property) iter.next();
			names.add( prop.getName() );
			classes.add( prop.getPersistentClass().getEntityName() );
			boolean isDefinedBySubclass = !thisClassProperties.contains( prop );
			definedBySubclass.add( Boolean.valueOf( isDefinedBySubclass ) );
			propNullables.add( Boolean.valueOf( prop.isOptional() || isDefinedBySubclass ) ); //TODO: is this completely correct?
			types.add( prop.getType() );

			Iterator colIter = prop.getColumnIterator();
			String[] cols = new String[prop.getColumnSpan()];
			String[] readers = new String[prop.getColumnSpan()];
			String[] readerTemplates = new String[prop.getColumnSpan()];
			String[] forms = new String[prop.getColumnSpan()];
			int[] colnos = new int[prop.getColumnSpan()];
			int[] formnos = new int[prop.getColumnSpan()];
			int l = 0;
			final boolean lazy = ! EnhancementHelper.includeInBaseFetchGroup(
					prop,
					entityMetamodel.isInstrumented(),
					creationContext.getSessionFactory().getSessionFactoryOptions().isEnhancementAsProxyEnabled()
			);
			while ( colIter.hasNext() ) {
				Selectable thing = (Selectable) colIter.next();
				if ( thing.isFormula() ) {
					String template = thing.getTemplate( dialect, factory.getQueryEngine().getSqmFunctionRegistry() );
					formnos[l] = formulaTemplates.size();
					colnos[l] = -1;
					formulaTemplates.add( template );
					forms[l] = template;
					formulas.add( thing.getText( dialect ) );
					formulaAliases.add( thing.getAlias( dialect ) );
					formulasLazy.add( lazy );
				}
				else {
					Column col = (Column) thing;
					String colName = col.getQuotedName( dialect );
					colnos[l] = columns.size(); //before add :-)
					formnos[l] = -1;
					columns.add( colName );
					cols[l] = colName;
					aliases.add( thing.getAlias( dialect, prop.getValue().getTable() ) );
					columnsLazy.add( lazy );
					columnSelectables.add( Boolean.valueOf( prop.isSelectable() ) );

					readers[l] = col.getReadExpr( dialect );
					String readerTemplate = col.getTemplate( dialect, factory.getQueryEngine().getSqmFunctionRegistry() );
					readerTemplates[l] = readerTemplate;
					columnReaderTemplates.add( readerTemplate );
				}
				l++;
			}
			propColumns.add( cols );
			propColumnReaders.add( readers );
			propColumnReaderTemplates.add( readerTemplates );
			templates.add( forms );
			propColumnNumbers.add( colnos );
			propFormulaNumbers.add( formnos );

			joinedFetchesList.add( prop.getValue().getFetchMode() );
			cascades.add( prop.getCascadeStyle() );
		}
		subclassColumnClosure = ArrayHelper.toStringArray( columns );
		subclassColumnAliasClosure = ArrayHelper.toStringArray( aliases );
		subclassColumnLazyClosure = ArrayHelper.toBooleanArray( columnsLazy );
		subclassColumnSelectableClosure = ArrayHelper.toBooleanArray( columnSelectables );
		subclassColumnReaderTemplateClosure = ArrayHelper.toStringArray( columnReaderTemplates );

		subclassFormulaClosure = ArrayHelper.toStringArray( formulas );
		subclassFormulaTemplateClosure = ArrayHelper.toStringArray( formulaTemplates );
		subclassFormulaAliasClosure = ArrayHelper.toStringArray( formulaAliases );
		subclassFormulaLazyClosure = ArrayHelper.toBooleanArray( formulasLazy );

		subclassPropertyNameClosure = ArrayHelper.toStringArray( names );
		subclassPropertySubclassNameClosure = ArrayHelper.toStringArray( classes );
		subclassPropertyTypeClosure = ArrayHelper.toTypeArray( types );
		subclassPropertyNullabilityClosure = ArrayHelper.toBooleanArray( propNullables );
		subclassPropertyFormulaTemplateClosure = ArrayHelper.to2DStringArray( templates );
		subclassPropertyColumnNameClosure = ArrayHelper.to2DStringArray( propColumns );
		subclassPropertyColumnReaderClosure = ArrayHelper.to2DStringArray( propColumnReaders );
		subclassPropertyColumnReaderTemplateClosure = ArrayHelper.to2DStringArray( propColumnReaderTemplates );
		subclassPropertyColumnNumberClosure = ArrayHelper.to2DIntArray( propColumnNumbers );
		subclassPropertyFormulaNumberClosure = ArrayHelper.to2DIntArray( propFormulaNumbers );

		subclassPropertyCascadeStyleClosure = new CascadeStyle[cascades.size()];
		iter = cascades.iterator();
		int j = 0;
		while ( iter.hasNext() ) {
			subclassPropertyCascadeStyleClosure[j++] = (CascadeStyle) iter.next();
		}
		subclassPropertyFetchModeClosure = new FetchMode[joinedFetchesList.size()];
		iter = joinedFetchesList.iterator();
		j = 0;
		while ( iter.hasNext() ) {
			subclassPropertyFetchModeClosure[j++] = (FetchMode) iter.next();
		}

		propertyDefinedOnSubclass = new boolean[definedBySubclass.size()];
		iter = definedBySubclass.iterator();
		j = 0;
		while ( iter.hasNext() ) {
			propertyDefinedOnSubclass[j++] = (Boolean) iter.next();
		}

		// Handle any filters applied to the class level
		filterHelper = new FilterHelper( bootDescriptor.getFilters(), factory );

		// Check if we can use Reference Cached entities in 2lc
		// todo : should really validate that the cache access type is read-only
		boolean refCacheEntries = true;
		if ( !factory.getSessionFactoryOptions().isDirectReferenceCacheEntriesEnabled() ) {
			refCacheEntries = false;
		}

		// for now, limit this to just entities that:
		// 		1) are immutable
		if ( entityMetamodel.isMutable() ) {
			refCacheEntries = false;
		}

		//		2)  have no associations.  Eventually we want to be a little more lenient with associations.
		for ( Type type : getSubclassPropertyTypeClosure() ) {
			if ( type.isAssociationType() ) {
				refCacheEntries = false;
			}
		}

		useReferenceCacheEntries = refCacheEntries;

		this.cacheEntryHelper = buildCacheEntryHelper();

		if ( creationContext.getSessionFactory().getSessionFactoryOptions().isSecondLevelCacheEnabled() ) {
			this.invalidateCache = canWriteToCache && determineWhetherToInvalidateCache( bootDescriptor, creationContext );
		}
		else {
			this.invalidateCache = false;
		}

	}

	private static SingleIdEntityLoader createBatchingIdEntityLoader(
			EntityMappingType entityDescriptor,
			int batchSize,
			SessionFactoryImplementor factory) {
		return new SingleIdEntityLoaderDynamicBatch( entityDescriptor, batchSize, factory );
	}

	@SuppressWarnings("RedundantIfStatement")
	private boolean determineWhetherToInvalidateCache(
			PersistentClass persistentClass,
			PersisterCreationContext creationContext) {
		if ( hasFormulaProperties() ) {
			return true;
		}

		if ( isVersioned() ) {
			return false;
		}

		if ( entityMetamodel.isDynamicUpdate() ) {
			return false;
		}

		// We need to check whether the user may have circumvented this logic (JPA TCK)
		final boolean complianceEnabled = creationContext.getSessionFactory()
				.getSessionFactoryOptions()
				.getJpaCompliance()
				.isJpaCacheComplianceEnabled();
		if ( complianceEnabled ) {
			// The JPA TCK (inadvertently, but still...) requires that we cache
			// entities with secondary tables even though Hibernate historically
			// invalidated them
			return false;
		}

		if ( persistentClass.getJoinClosureSpan() >= 1 ) {
			// todo : this should really consider optionality of the secondary tables in count
			//		non-optional tables do not cause this bypass
			return true;
		}

		return false;
	}

	private boolean determineCanWriteToCache(PersistentClass persistentClass, EntityDataAccess cacheAccessStrategy) {
		if ( cacheAccessStrategy == null ) {
			return false;
		}

		return persistentClass.isCached();
	}

	@SuppressWarnings("unchecked")
	private boolean determineCanReadFromCache(PersistentClass persistentClass, EntityDataAccess cacheAccessStrategy) {
		if ( cacheAccessStrategy == null ) {
			return false;
		}

		if ( persistentClass.isCached() ) {
			return true;
		}

		final Iterator<Subclass> subclassIterator = persistentClass.getSubclassIterator();
		while ( subclassIterator.hasNext() ) {
			final Subclass subclass = subclassIterator.next();
			if ( subclass.isCached() ) {
				return true;
			}
		}
		return false;
	}

	protected CacheEntryHelper buildCacheEntryHelper() {
		if ( cacheAccessStrategy == null ) {
			// the entity defined no caching...
			return NoopCacheEntryHelper.INSTANCE;
		}

		if ( canUseReferenceCacheEntries() ) {
			entityMetamodel.setLazy( false );
			// todo : do we also need to unset proxy factory?
			return new ReferenceCacheEntryHelper( this );
		}

		return factory.getSessionFactoryOptions().isStructuredCacheEntriesEnabled()
				? new StructuredCacheEntryHelper( this )
				: new StandardCacheEntryHelper( this );
	}

	public boolean canUseReferenceCacheEntries() {
		return useReferenceCacheEntries;
	}

	protected static String getTemplateFromString(String string, SessionFactoryImplementor factory) {
		return string == null ?
				null :
				Template.renderWhereStringTemplate( string, factory.getDialect(), factory.getQueryEngine().getSqmFunctionRegistry() );
	}

	protected Map<String,String> generateLazySelectStringsByFetchGroup() {
		final BytecodeEnhancementMetadata enhancementMetadata = entityMetamodel.getBytecodeEnhancementMetadata();
		if ( !enhancementMetadata.isEnhancedForLazyLoading()
				|| !enhancementMetadata.getLazyAttributesMetadata().hasLazyAttributes() ) {
			return Collections.emptyMap();
		}

		Map<String,String> result = new HashMap<>();

		final LazyAttributesMetadata lazyAttributesMetadata = enhancementMetadata.getLazyAttributesMetadata();
		for ( String groupName : lazyAttributesMetadata.getFetchGroupNames() ) {
			HashSet tableNumbers = new HashSet();
			ArrayList columnNumbers = new ArrayList();
			ArrayList formulaNumbers = new ArrayList();

			for ( LazyAttributeDescriptor lazyAttributeDescriptor :
					lazyAttributesMetadata.getFetchGroupAttributeDescriptors( groupName ) ) {
				// all this only really needs to consider properties
				// of this class, not its subclasses, but since we
				// are reusing code used for sequential selects, we
				// use the subclass closure
				int propertyNumber = getSubclassPropertyIndex( lazyAttributeDescriptor.getName() );

				int tableNumber = getSubclassPropertyTableNumber( propertyNumber );
				tableNumbers.add( tableNumber );

				int[] colNumbers = subclassPropertyColumnNumberClosure[propertyNumber];
				for ( int colNumber : colNumbers ) {
					if ( colNumber != -1 ) {
						columnNumbers.add( colNumber );
					}
				}
				int[] formNumbers = subclassPropertyFormulaNumberClosure[propertyNumber];
				for ( int formNumber : formNumbers ) {
					if ( formNumber != -1 ) {
						formulaNumbers.add( formNumber );
					}
				}
			}

			if ( columnNumbers.size() == 0 && formulaNumbers.size() == 0 ) {
				// only one-to-one is lazy fetched
				continue;
			}

			result.put(
					groupName,
					renderSelect(
							ArrayHelper.toIntArray( tableNumbers ),
							ArrayHelper.toIntArray( columnNumbers ),
							ArrayHelper.toIntArray( formulaNumbers )
					)
			);
		}

		return result;
	}

	@Override
	public String getSqlAliasStem() {
		return sqlAliasStem;
	}

	@Override
	public String getPartName() {
		return getEntityName();
	}

	@Override
	public <T> DomainResult<T> createDomainResult(
			NavigablePath navigablePath,
			TableGroup tableGroup,
			String resultVariable,
			DomainResultCreationState creationState) {
		//noinspection unchecked
		return new EntityResultImpl( navigablePath, this, resultVariable, creationState );
	}

	@Override
	public void applySqlSelections(
			NavigablePath navigablePath,
			TableGroup tableGroup,
			DomainResultCreationState creationState) {
		throw new NotYetImplementedFor6Exception( getClass() );
	}

	@Override
	public NaturalIdMapping getNaturalIdMapping() {
		return naturalIdMapping;
	}

	@Override
	public EntityMappingType getEntityMappingType() {
		return this;
	}

	@Override
	public TableGroup createRootTableGroup(
			NavigablePath navigablePath,
			String explicitSourceAlias,
			boolean canUseInnerJoins,
			LockMode lockMode,
			SqlAliasBaseGenerator aliasBaseGenerator,
			SqlExpressionResolver sqlExpressionResolver,
			Supplier<Consumer<Predicate>> additionalPredicateCollectorAccess,
			SqlAstCreationContext creationContext) {
		final SqlAliasBase sqlAliasBase = aliasBaseGenerator.createSqlAliasBase( getSqlAliasStem() );

		final TableReference primaryTableReference = createPrimaryTableReference(
				sqlAliasBase,
				sqlExpressionResolver,
				creationContext
		);

		return new StandardTableGroup(
				navigablePath,
				this,
				lockMode,
				primaryTableReference,
				sqlAliasBase,
				(tableExpression, tableGroup) -> {
					for ( int i = 0; i < getSubclassTableSpan(); i++ ) {
						final String subclassTableName = getSubclassTableName( i );
						if ( subclassTableName.equals( tableExpression ) ) {
							final boolean isNullableTable = isNullableSubclassTable( i );
							final TableReference joinedTableReference = new TableReference(
									tableExpression,
									sqlAliasBase.generateNewAlias(),
									isNullableTable,
									getFactory()
							);

							return new TableReferenceJoin(
									determineSubclassTableJoinType(
											i,
											canUseInnerJoins,
											true,
											Collections.emptySet()
									),
									joinedTableReference,
									generateJoinPredicate(
											primaryTableReference,
											joinedTableReference,
											i,
											sqlExpressionResolver
									)
							);
						}
					}

					return null;
				},
				getFactory()
		);
	}

	@Override
	public TableReference createPrimaryTableReference(
			SqlAliasBase sqlAliasBase,
			SqlExpressionResolver sqlExpressionResolver,
			SqlAstCreationContext creationContext) {
		return resolvePrimaryTableReference( sqlAliasBase );
	}

	@Override
	public TableReferenceJoin createTableReferenceJoin(
			String joinTableExpression,
			SqlAliasBase sqlAliasBase,
			TableReference lhs,
			boolean canUseInnerJoin,
			SqlExpressionResolver sqlExpressionResolver,
			SqlAstCreationContext creationContext) {
		for ( int i = 1; i < getSubclassTableSpan(); i++ ) {
			final String subclassTableName = getSubclassTableName( i );
			if ( subclassTableName.equals( joinTableExpression ) ) {
				final TableReference joinedTableReference = new TableReference(
						joinTableExpression,
						sqlAliasBase.generateNewAlias(),
						isNullableSubclassTable( i ),
						getFactory()
				);

				return new TableReferenceJoin(
						canUseInnerJoin ? SqlAstJoinType.INNER : SqlAstJoinType.LEFT,
						joinedTableReference,
						generateJoinPredicate(
								lhs,
								joinedTableReference,
								i,
								sqlExpressionResolver
						)
				);
			}
		}

		return null;
	}

	protected TableReference resolvePrimaryTableReference(SqlAliasBase sqlAliasBase) {
		return new TableReference(
				getRootTableName(),
				sqlAliasBase.generateNewAlias(),
				false,
				getFactory()
		);
	}

	protected TableReferenceJoin createTableReferenceJoin(
			int subClassTablePosition,
			TableReference rootTableReference,
			SqlAstJoinType sqlAstJoinType,
			SqlAliasBase sqlAliasBase,
			SqlExpressionResolver sqlExpressionResolver) {
		final boolean nullable = isNullableSubclassTable( subClassTablePosition );

		final TableReference joinedTableReference = new TableReference(
				getSubclassTableName( subClassTablePosition ),
				sqlAliasBase.generateNewAlias(),
				nullable,
				getFactory()
		);

		return new TableReferenceJoin(
				nullable ? SqlAstJoinType.LEFT : sqlAstJoinType,
				joinedTableReference,
				generateJoinPredicate( rootTableReference, joinedTableReference, subClassTablePosition, sqlExpressionResolver )
		);
	}

	private Predicate generateJoinPredicate(
			TableReference rootTableReference,
			TableReference joinedTableReference,
			int subClassTablePosition,
			SqlExpressionResolver sqlExpressionResolver) {
		final EntityIdentifierMapping identifierMapping = getIdentifierMapping();

		final Junction conjunction = new Junction( Junction.Nature.CONJUNCTION );

		final String[] rootPkColumnNames = getKeyColumnNames();
		final String[] fkColumnNames = getSubclassTableKeyColumns( subClassTablePosition );

		assert rootPkColumnNames.length == fkColumnNames.length;
		assert rootPkColumnNames.length == identifierMapping.getJdbcTypeCount( factory.getTypeConfiguration() );

		identifierMapping.visitJdbcTypes(
				new Consumer<JdbcMapping>() {
					private int columnIndex;

					@Override
					public void accept(JdbcMapping jdbcMapping) {
						final String rootPkColumnName = rootPkColumnNames[ columnIndex ];
						final Expression pkColumnExpression = sqlExpressionResolver.resolveSqlExpression(
								SqlExpressionResolver.createColumnReferenceKey(
										rootTableReference,
										rootPkColumnName
								),
								sqlAstProcessingState -> new ColumnReference(
										rootTableReference.getIdentificationVariable(),
										rootPkColumnName,
										jdbcMapping,
										getFactory()
								)
						);

						final String fkColumnName = fkColumnNames[ columnIndex ];
						final Expression fkColumnExpression = sqlExpressionResolver.resolveSqlExpression(
								SqlExpressionResolver.createColumnReferenceKey(
										joinedTableReference,
										fkColumnName
								),
								sqlAstProcessingState -> new ColumnReference(
										joinedTableReference.getIdentificationVariable(),
										fkColumnName,
										jdbcMapping,
										getFactory()
								)
						);

						conjunction.add( new ComparisonPredicate( pkColumnExpression, ComparisonOperator.EQUAL, fkColumnExpression ) );

						columnIndex++;
					}
				},
				Clause.IRRELEVANT,
				getFactory().getTypeConfiguration()
		);

		return conjunction;
	}

	public Object initializeLazyProperty(String fieldName, Object entity, SharedSessionContractImplementor session) {
		final PersistenceContext persistenceContext = session.getPersistenceContextInternal();
		final EntityEntry entry = persistenceContext.getEntry( entity );
		final PersistentAttributeInterceptor interceptor = ( (PersistentAttributeInterceptable) entity ).$$_hibernate_getInterceptor();
		assert interceptor != null : "Expecting bytecode interceptor to be non-null";

		if ( hasCollections() ) {
			final Type type = getPropertyType( fieldName );
			if ( type.isCollectionType() ) {
				// we have a condition where a collection attribute is being access via enhancement:
				// 		we can circumvent all the rest and just return the PersistentCollection
				final CollectionType collectionType = (CollectionType) type;
				final CollectionPersister persister = factory.getMetamodel().collectionPersister( collectionType.getRole() );

				// Get/create the collection, and make sure it is initialized!  This initialized part is
				// different from proxy-based scenarios where we have to create the PersistentCollection
				// reference "ahead of time" to add as a reference to the proxy.  For bytecode solutions
				// we are not creating the PersistentCollection ahead of time, but instead we are creating
				// it on first request through the enhanced entity.

				// see if there is already a collection instance associated with the session
				// 		NOTE : can this ever happen?
				final Object key = getCollectionKey( persister, entity, entry, session );
				PersistentCollection collection = persistenceContext.getCollection( new CollectionKey( persister, key ) );
				if ( collection == null ) {
					collection = collectionType.instantiate( session, persister, key );
					collection.setOwner( entity );
					persistenceContext.addUninitializedCollection( persister, collection, key );
				}

//				// HHH-11161 Initialize, if the collection is not extra lazy
//				if ( !persister.isExtraLazy() ) {
//					session.initializeCollection( collection, false );
//				}
				interceptor.attributeInitialized( fieldName );

				if ( collectionType.isArrayType() ) {
					persistenceContext.addCollectionHolder( collection );
				}

				// update the "state" of the entity's EntityEntry to over-write UNFETCHED_PROPERTY reference
				// for the collection to the just loaded collection
				final EntityEntry ownerEntry = persistenceContext.getEntry( entity );
				if ( ownerEntry == null ) {
					// not good
					throw new AssertionFailure(
							"Could not locate EntityEntry for the collection owner in the PersistenceContext"
					);
				}
				ownerEntry.overwriteLoadedStateCollectionValue( fieldName, collection );

				// EARLY EXIT!!!
				return collection;
			}
		}

		final Object id = session.getContextEntityIdentifier( entity );
		if ( entry == null ) {
			throw new HibernateException( "entity is not associated with the session: " + id );
		}

		if ( LOG.isTraceEnabled() ) {
			LOG.tracev(
					"Initializing lazy properties of: {0}, field access: {1}", MessageHelper.infoString(
							this,
							id,
							getFactory()
					), fieldName
			);
		}

		if ( session.getCacheMode().isGetEnabled() && canReadFromCache() && isLazyPropertiesCacheable() ) {
			final EntityDataAccess cacheAccess = getCacheAccessStrategy();
			final Object cacheKey = cacheAccess.generateCacheKey(id, this, session.getFactory(), session.getTenantIdentifier() );
			final Object ce = CacheHelper.fromSharedCache( session, cacheKey, cacheAccess );
			if ( ce != null ) {
				final CacheEntry cacheEntry = (CacheEntry) getCacheEntryStructure().destructure( ce, factory );
				final Object initializedValue = initializeLazyPropertiesFromCache( fieldName, entity, session, entry, cacheEntry );
				if (initializedValue != LazyPropertyInitializer.UNFETCHED_PROPERTY) {
					// The following should be redundant, since the setter should have set this already.
					// interceptor.attributeInitialized(fieldName);

					// NOTE EARLY EXIT!!!
					return initializedValue;
				}
			}
		}

		return initializeLazyPropertiesFromDatastore( entity, id, entry, fieldName, session );

	}

	protected Object getCollectionKey(
			CollectionPersister persister,
			Object owner,
			EntityEntry ownerEntry,
			SharedSessionContractImplementor session) {
		final CollectionType collectionType = persister.getCollectionType();

		if ( ownerEntry != null ) {
			// this call only works when the owner is associated with the Session, which is not always the case
			return collectionType.getKeyOfOwner( owner, session );
		}

		if ( collectionType.getLHSPropertyName() == null ) {
			// collection key is defined by the owning entity identifier
			return persister.getOwnerEntityPersister().getIdentifier( owner, session );
		}
		else {
			return persister.getOwnerEntityPersister().getPropertyValue( owner, collectionType.getLHSPropertyName() );
		}
	}

	private Object initializeLazyPropertiesFromDatastore(
			final Object entity, final Object id, final EntityEntry entry, final String fieldName,
			final SharedSessionContractImplementor session) {

		if ( !hasLazyProperties() ) {
			throw new AssertionFailure( "no lazy properties" );
		}

		final PersistentAttributeInterceptor interceptor = ( (PersistentAttributeInterceptable) entity ).$$_hibernate_getInterceptor();
		assert interceptor != null : "Expecting bytecode interceptor to be non-null";

		LOG.tracef( "Initializing lazy properties from datastore (triggered for `%s`)", fieldName );

		final String fetchGroup = getEntityMetamodel().getBytecodeEnhancementMetadata()
				.getLazyAttributesMetadata()
				.getFetchGroupName( fieldName );
		final List<LazyAttributeDescriptor> fetchGroupAttributeDescriptors = getEntityMetamodel().getBytecodeEnhancementMetadata()
				.getLazyAttributesMetadata()
				.getFetchGroupAttributeDescriptors( fetchGroup );

		final Set<String> initializedLazyAttributeNames = interceptor.getInitializedLazyAttributeNames();

		final String lazySelect = getSQLLazySelectString( fetchGroup );

		try {
			Object result = null;
			PreparedStatement ps = null;
			try {
				ResultSet rs = null;
				try {
					if ( lazySelect != null ) {
						// null sql means that the only lazy properties
						// are shared PK one-to-one associations which are
						// handled differently in the Type#nullSafeGet code...
						ps = session.getJdbcCoordinator()
								.getStatementPreparer()
								.prepareStatement( lazySelect );
						getIdentifierType().nullSafeSet( ps, id, 1, session );
						rs = session.getJdbcCoordinator().getResultSetReturn().extract( ps );
						rs.next();
					}
					for ( LazyAttributeDescriptor fetchGroupAttributeDescriptor : fetchGroupAttributeDescriptors ) {
						final boolean previousInitialized = initializedLazyAttributeNames.contains( fetchGroupAttributeDescriptor.getName() );

						if ( previousInitialized ) {
							// todo : one thing we should consider here is potentially un-marking an attribute as dirty based on the selected value
							// 		we know the current value - getPropertyValue( entity, fetchGroupAttributeDescriptor.getAttributeIndex() );
							// 		we know the selected value (see selectedValue below)
							//		we can use the attribute Type to tell us if they are the same
							//
							//		assuming entity is a SelfDirtinessTracker we can also know if the attribute is
							//			currently considered dirty, and if really not dirty we would do the un-marking
							//
							//		of course that would mean a new method on SelfDirtinessTracker to allow un-marking

							// its already been initialized (e.g. by a write) so we don't want to overwrite
							continue;
						}


						final Object selectedValue = fetchGroupAttributeDescriptor.getType().nullSafeGet(
								rs,
								lazyPropertyColumnAliases[fetchGroupAttributeDescriptor.getLazyIndex()],
								session,
								entity
						);

						final boolean set = initializeLazyProperty(
								fieldName,
								entity,
								session,
								entry,
								fetchGroupAttributeDescriptor.getLazyIndex(),
								selectedValue
						);
						if ( set ) {
							result = selectedValue;
							interceptor.attributeInitialized( fetchGroupAttributeDescriptor.getName() );
						}

					}
				}
				finally {
					if ( rs != null ) {
						session.getJdbcCoordinator().getLogicalConnection().getResourceRegistry().release( rs, ps );
					}
				}
			}
			finally {
				if ( ps != null ) {
					session.getJdbcCoordinator().getLogicalConnection().getResourceRegistry().release( ps );
					session.getJdbcCoordinator().afterStatementExecution();
				}
			}

			LOG.trace( "Done initializing lazy properties" );

			return result;

		}
		catch (SQLException sqle) {
			throw session.getJdbcServices().getSqlExceptionHelper().convert(
					sqle,
					"could not initialize lazy properties: " + MessageHelper.infoString( this, id, getFactory() ),
					lazySelect
			);
		}
	}

	private Object initializeLazyPropertiesFromCache(
			final String fieldName,
			final Object entity,
			final SharedSessionContractImplementor session,
			final EntityEntry entry,
			final CacheEntry cacheEntry) {

		LOG.trace( "Initializing lazy properties from second-level cache" );

		Object result = null;
		Serializable[] disassembledValues = cacheEntry.getDisassembledState();
		for ( int j = 0; j < lazyPropertyNames.length; j++ ) {
			final Serializable cachedValue = disassembledValues[lazyPropertyNumbers[j]];
			final Type lazyPropertyType = lazyPropertyTypes[j];
			final String propertyName = lazyPropertyNames[j];
			if (cachedValue == LazyPropertyInitializer.UNFETCHED_PROPERTY) {
				if (fieldName.equals(propertyName)) {
					result = LazyPropertyInitializer.UNFETCHED_PROPERTY;
				}
				// don't try to initialize the unfetched property
			}
			else {
				final Object propValue = lazyPropertyType.assemble(
						cachedValue,
						session,
						entity
				);
				if ( initializeLazyProperty( fieldName, entity, session, entry, j, propValue ) ) {
					result = propValue;
				}
			}
		}

		LOG.trace( "Done initializing lazy properties" );

		return result;
	}

	private boolean initializeLazyProperty(
			final String fieldName,
			final Object entity,
			final SharedSessionContractImplementor session,
			final EntityEntry entry,
			final int j,
			final Object propValue) {
		setPropertyValue( entity, lazyPropertyNumbers[j], propValue );
		if ( entry.getLoadedState() != null ) {
			// object have been loaded with setReadOnly(true); HHH-2236
			entry.getLoadedState()[lazyPropertyNumbers[j]] = lazyPropertyTypes[j].deepCopy( propValue, factory );
		}
		// If the entity has deleted state, then update that as well
		if ( entry.getDeletedState() != null ) {
			entry.getDeletedState()[lazyPropertyNumbers[j]] = lazyPropertyTypes[j].deepCopy( propValue, factory );
		}
		return fieldName.equals( lazyPropertyNames[j] );
	}

	public boolean isBatchable() {
		return optimisticLockStyle() == OptimisticLockStyle.NONE
				|| ( !isVersioned() && optimisticLockStyle() == OptimisticLockStyle.VERSION )
				|| getFactory().getSessionFactoryOptions().isJdbcBatchVersionedData();
	}

	@Override
	public NavigableRole getNavigableRole() {
		return navigableRole;
	}

	public Serializable[] getQuerySpaces() {
		return getPropertySpaces();
	}

	public boolean isBatchLoadable() {
		return batchSize > 1;
	}

	public String[] getIdentifierColumnNames() {
		return rootTableKeyColumnNames;
	}

	public String[] getIdentifierColumnReaders() {
		return rootTableKeyColumnReaders;
	}

	public String[] getIdentifierColumnReaderTemplates() {
		return rootTableKeyColumnReaderTemplates;
	}

	protected int getIdentifierColumnSpan() {
		return identifierColumnSpan;
	}

	protected String[] getIdentifierAliases() {
		return identifierAliases;
	}

	public String getVersionColumnName() {
		return versionColumnName;
	}

	protected String getVersionedTableName() {
		return getTableName( 0 );
	}

	protected boolean[] getSubclassColumnLazyiness() {
		return subclassColumnLazyClosure;
	}

	protected boolean[] getSubclassFormulaLazyiness() {
		return subclassFormulaLazyClosure;
	}

	/**
	 * We can't immediately add to the cache if we have formulas
	 * which must be evaluated, or if we have the possibility of
	 * two concurrent updates to the same item being merged on
	 * the database. This can happen if (a) the item is not
	 * versioned and either (b) we have dynamic update enabled
	 * or (c) we have multiple tables holding the state of the
	 * item.
	 */
	public boolean isCacheInvalidationRequired() {
		return invalidateCache;
	}

	public boolean isLazyPropertiesCacheable() {
		return isLazyPropertiesCacheable;
	}

	public String selectFragment(String alias, String suffix) {
		return identifierSelectFragment( alias, suffix ) +
				propertySelectFragment( alias, suffix, false );
	}

	public String[] getIdentifierAliases(String suffix) {
		// NOTE: this assumes something about how propertySelectFragment is implemented by the subclass!
		// was toUnqotedAliasStrings( getIdentifierColumnNames() ) before - now tried
		// to remove that unqoting and missing aliases..
		return new Alias( suffix ).toAliasStrings( getIdentifierAliases() );
	}

	public String[] getPropertyAliases(String suffix, int i) {
		// NOTE: this assumes something about how propertySelectFragment is implemented by the subclass!
		return new Alias( suffix ).toUnquotedAliasStrings( propertyColumnAliases[i] );
	}

	public String getDiscriminatorAlias(String suffix) {
		// NOTE: this assumes something about how propertySelectFragment is implemented by the subclass!
		// toUnqotedAliasStrings( getdiscriminatorColumnName() ) before - now tried
		// to remove that unqoting and missing aliases..
		return entityMetamodel.hasSubclasses() ?
				new Alias( suffix ).toAliasString( getDiscriminatorAlias() ) :
				null;
	}

	public String identifierSelectFragment(String name, String suffix) {
		return new SelectFragment()
				.setSuffix( suffix )
				.addColumns( name, getIdentifierColumnNames(), getIdentifierAliases() )
				.toFragmentString()
				.substring( 2 ); //strip leading ", "
	}


	public String propertySelectFragment(String tableAlias, String suffix, boolean allProperties) {
		return propertySelectFragmentFragment( tableAlias, suffix, allProperties ).toFragmentString();
	}

	public SelectFragment propertySelectFragmentFragment(
			String tableAlias,
			String suffix,
			boolean allProperties) {
		SelectFragment select = new SelectFragment()
				.setSuffix( suffix )
				.setUsedAliases( getIdentifierAliases() );

		int[] columnTableNumbers = getSubclassColumnTableNumberClosure();
		String[] columnAliases = getSubclassColumnAliasClosure();
		String[] columnReaderTemplates = getSubclassColumnReaderTemplateClosure();
		for ( int i = 0; i < getSubclassColumnClosure().length; i++ ) {
			boolean selectable = ( allProperties || !subclassColumnLazyClosure[i] ) &&
					!isSubclassTableSequentialSelect( columnTableNumbers[i] ) &&
					subclassColumnSelectableClosure[i];
			if ( selectable ) {
				String subalias = generateTableAlias( tableAlias, columnTableNumbers[i] );
				select.addColumnTemplate( subalias, columnReaderTemplates[i], columnAliases[i] );
			}
		}

		int[] formulaTableNumbers = getSubclassFormulaTableNumberClosure();
		String[] formulaTemplates = getSubclassFormulaTemplateClosure();
		String[] formulaAliases = getSubclassFormulaAliasClosure();
		for ( int i = 0; i < getSubclassFormulaTemplateClosure().length; i++ ) {
			boolean selectable = ( allProperties || !subclassFormulaLazyClosure[i] )
					&& !isSubclassTableSequentialSelect( formulaTableNumbers[i] );
			if ( selectable ) {
				String subalias = generateTableAlias( tableAlias, formulaTableNumbers[i] );
				select.addFormula( subalias, formulaTemplates[i], formulaAliases[i] );
			}
		}

		if ( entityMetamodel.hasSubclasses() ) {
			addDiscriminatorToSelect( select, tableAlias, suffix );
		}

		if ( hasRowId() ) {
			select.addColumn( tableAlias, rowIdName, ROWID_ALIAS );
		}

		return select;
	}

	public Object[] getDatabaseSnapshot(Object id, SharedSessionContractImplementor session) throws HibernateException {
		return singleIdEntityLoader.loadDatabaseSnapshot( id, session );
	}

	@Override
	public Object getIdByUniqueKey(Object key, String uniquePropertyName, SharedSessionContractImplementor session) {
		if ( LOG.isTraceEnabled() ) {
			LOG.tracef(
					"resolving unique key [%s] to identifier for entity [%s]",
					key,
					getEntityName()
			);
		}

		return getUniqueKeyLoader( uniquePropertyName ).resolveId( key, session );
	}


	/**
	 * Generate the SQL that selects the version number by id
	 */
	protected String generateSelectVersionString() {
		SimpleSelect select = new SimpleSelect( getFactory().getDialect() )
				.setTableName( getVersionedTableName() );
		if ( isVersioned() ) {
			select.addColumn( versionColumnName );
		}
		else {
			select.addColumns( rootTableKeyColumnNames );
		}
		if ( getFactory().getSessionFactoryOptions().isCommentsEnabled() ) {
			select.setComment( "get version " + getEntityName() );
		}
		return select.addCondition( rootTableKeyColumnNames, "=?" ).toStatementString();
	}

	public boolean[] getPropertyUniqueness() {
		return propertyUniqueness;
	}

	protected String generateInsertGeneratedValuesSelectString() {
		return generateGeneratedValuesSelectString( GenerationTiming.INSERT );
	}

	protected String generateUpdateGeneratedValuesSelectString() {
		return generateGeneratedValuesSelectString( GenerationTiming.ALWAYS );
	}

	private String generateGeneratedValuesSelectString(final GenerationTiming generationTimingToMatch) {
		Select select = new Select( getFactory().getDialect() );

		if ( getFactory().getSessionFactoryOptions().isCommentsEnabled() ) {
			select.setComment( "get generated state " + getEntityName() );
		}

		String[] aliasedIdColumns = StringHelper.qualify( getRootAlias(), getIdentifierColumnNames() );

		// Here we render the select column list based on the properties defined as being generated.
		// For partial component generation, we currently just re-select the whole component
		// rather than trying to handle the individual generated portions.
		String selectClause = concretePropertySelectFragment(
				getRootAlias(),
				new InclusionChecker() {
					@Override
					public boolean includeProperty(int propertyNumber) {
						final InDatabaseValueGenerationStrategy generationStrategy
								= entityMetamodel.getInDatabaseValueGenerationStrategies()[propertyNumber];
						return generationStrategy != null
								&& timingsMatch( generationStrategy.getGenerationTiming(), generationTimingToMatch );
					}
				}
		);
		selectClause = selectClause.substring( 2 );

		String fromClause = fromTableFragment( getRootAlias() ) +
				fromJoinFragment( getRootAlias(), true, false );

		String whereClause = new StringBuilder()
				.append( String.join( "=? and ", aliasedIdColumns ) )
				.append( "=?" )
				.append( whereJoinFragment( getRootAlias(), true, false ) )
				.toString();

		return select.setSelectClause( selectClause )
				.setFromClause( fromClause )
				.setOuterJoins( "", "" )
				.setWhereClause( whereClause )
				.toStatementString();
	}

	protected interface InclusionChecker {
		boolean includeProperty(int propertyNumber);
	}

	protected String concretePropertySelectFragment(String alias, final boolean[] includeProperty) {
		return concretePropertySelectFragment(
				alias,
				new InclusionChecker() {
					public boolean includeProperty(int propertyNumber) {
						return includeProperty[propertyNumber];
					}
				}
		);
	}

	protected String concretePropertySelectFragment(String alias, InclusionChecker inclusionChecker) {
		int propertyCount = getPropertyNames().length;
		int[] propertyTableNumbers = getPropertyTableNumbersInSelect();
		SelectFragment frag = new SelectFragment();
		for ( int i = 0; i < propertyCount; i++ ) {
			if ( inclusionChecker.includeProperty( i ) ) {
				frag.addColumnTemplates(
						generateTableAlias( alias, propertyTableNumbers[i] ),
						propertyColumnReaderTemplates[i],
						propertyColumnAliases[i]
				);
				frag.addFormulas(
						generateTableAlias( alias, propertyTableNumbers[i] ),
						propertyColumnFormulaTemplates[i],
						propertyColumnAliases[i]
				);
			}
		}
		return frag.toFragmentString();
	}

	protected String generateSnapshotSelectString() {

		//TODO: should we use SELECT .. FOR UPDATE?

		Select select = new Select( getFactory().getDialect() );

		if ( getFactory().getSessionFactoryOptions().isCommentsEnabled() ) {
			select.setComment( "get current state " + getEntityName() );
		}

		String[] aliasedIdColumns = StringHelper.qualify( getRootAlias(), getIdentifierColumnNames() );
		String selectClause = String.join( ", ", aliasedIdColumns ) +
				concretePropertySelectFragment( getRootAlias(), getPropertyUpdateability() );

		String fromClause = fromTableFragment( getRootAlias() ) +
				fromJoinFragment( getRootAlias(), true, false );

		String whereClause = new StringBuilder()
				.append(
						String.join(
								"=? and ",
								aliasedIdColumns
						)
				)
				.append( "=?" )
				.append( whereJoinFragment( getRootAlias(), true, false ) )
				.toString();

		/*if ( isVersioned() ) {
			where.append(" and ")
				.append( getVersionColumnName() )
				.append("=?");
		}*/

		return select.setSelectClause( selectClause )
				.setFromClause( fromClause )
				.setOuterJoins( "", "" )
				.setWhereClause( whereClause )
				.toStatementString();
	}

	public Object forceVersionIncrement(Object id, Object currentVersion, SharedSessionContractImplementor session) {
		if ( !isVersioned() ) {
			throw new AssertionFailure( "cannot force version increment on non-versioned entity" );
		}

		if ( isVersionPropertyGenerated() ) {
			// the difficulty here is exactly what do we update in order to
			// force the version to be incremented in the db...
			throw new HibernateException( "LockMode.FORCE is currently not supported for generated version properties" );
		}

		Object nextVersion = getVersionType().next( currentVersion, session );
		if ( LOG.isTraceEnabled() ) {
			LOG.trace(
					"Forcing version increment [" + MessageHelper.infoString( this, id, getFactory() ) + "; "
							+ getVersionType().toLoggableString( currentVersion, getFactory() ) + " -> "
							+ getVersionType().toLoggableString( nextVersion, getFactory() ) + "]"
			);
		}

		// todo : cache this sql...
		String versionIncrementString = generateVersionIncrementUpdateString();
		PreparedStatement st;
		try {
			st = session
					.getJdbcCoordinator()
					.getStatementPreparer()
					.prepareStatement( versionIncrementString, false );
			try {
				getVersionType().nullSafeSet( st, nextVersion, 1, session );
				getIdentifierType().nullSafeSet( st, id, 2, session );
				getVersionType().nullSafeSet( st, currentVersion, 2 + getIdentifierColumnSpan(), session );
				int rows = session.getJdbcCoordinator().getResultSetReturn().executeUpdate( st );
				if ( rows != 1 ) {
					throw new StaleObjectStateException( getEntityName(), id );
				}
			}
			finally {
				session.getJdbcCoordinator().getLogicalConnection().getResourceRegistry().release( st );
				session.getJdbcCoordinator().afterStatementExecution();
			}
		}
		catch (SQLException sqle) {
			throw session.getJdbcServices().getSqlExceptionHelper().convert(
					sqle,
					"could not retrieve version: " +
							MessageHelper.infoString( this, id, getFactory() ),
					getVersionSelectString()
			);
		}

		return nextVersion;
	}

	private String generateVersionIncrementUpdateString() {
		Update update = new Update( getFactory().getDialect() );
		update.setTableName( getTableName( 0 ) );
		if ( getFactory().getSessionFactoryOptions().isCommentsEnabled() ) {
			update.setComment( "forced version increment" );
		}
		update.addColumn( getVersionColumnName() );
		update.addPrimaryKeyColumns( rootTableKeyColumnNames );
		update.setVersionColumnName( getVersionColumnName() );
		return update.toStatementString();
	}

	/**
	 * Retrieve the version number
	 */
	public Object getCurrentVersion(Object id, SharedSessionContractImplementor session) throws HibernateException {

		if ( LOG.isTraceEnabled() ) {
			LOG.tracev( "Getting version: {0}", MessageHelper.infoString( this, id, getFactory() ) );
		}

		try {
			PreparedStatement st = session
					.getJdbcCoordinator()
					.getStatementPreparer()
					.prepareStatement( getVersionSelectString() );
			try {
				getIdentifierType().nullSafeSet( st, id, 1, session );
				ResultSet rs = session.getJdbcCoordinator().getResultSetReturn().extract( st );
				try {
					if ( !rs.next() ) {
						return null;
					}
					if ( !isVersioned() ) {
						return this;
					}
					return getVersionType().nullSafeGet( rs, getVersionColumnName(), session, null );
				}
				finally {
					session.getJdbcCoordinator().getLogicalConnection().getResourceRegistry().release( rs, st );
				}
			}
			finally {
				session.getJdbcCoordinator().getLogicalConnection().getResourceRegistry().release( st );
				session.getJdbcCoordinator().afterStatementExecution();
			}
		}
		catch (SQLException e) {
			throw session.getJdbcServices().getSqlExceptionHelper().convert(
					e,
					"could not retrieve version: " + MessageHelper.infoString( this, id, getFactory() ),
					getVersionSelectString()
			);
		}
	}

	protected void initLockers() {
		lockers.put( LockMode.READ, generateLocker( LockMode.READ ) );
		lockers.put( LockMode.UPGRADE, generateLocker( LockMode.UPGRADE ) );
		lockers.put( LockMode.UPGRADE_NOWAIT, generateLocker( LockMode.UPGRADE_NOWAIT ) );
		lockers.put( LockMode.UPGRADE_SKIPLOCKED, generateLocker( LockMode.UPGRADE_SKIPLOCKED ) );
		lockers.put( LockMode.FORCE, generateLocker( LockMode.FORCE ) );
		lockers.put( LockMode.PESSIMISTIC_READ, generateLocker( LockMode.PESSIMISTIC_READ ) );
		lockers.put( LockMode.PESSIMISTIC_WRITE, generateLocker( LockMode.PESSIMISTIC_WRITE ) );
		lockers.put( LockMode.PESSIMISTIC_FORCE_INCREMENT, generateLocker( LockMode.PESSIMISTIC_FORCE_INCREMENT ) );
		lockers.put( LockMode.OPTIMISTIC, generateLocker( LockMode.OPTIMISTIC ) );
		lockers.put( LockMode.OPTIMISTIC_FORCE_INCREMENT, generateLocker( LockMode.OPTIMISTIC_FORCE_INCREMENT ) );
	}

	protected LockingStrategy generateLocker(LockMode lockMode) {
		return factory.getDialect().getLockingStrategy( this, lockMode );
	}

	private LockingStrategy getLocker(LockMode lockMode) {
		return (LockingStrategy) lockers.get( lockMode );
	}

	public void lock(
			Object id,
			Object version,
			Object object,
			LockMode lockMode,
			SharedSessionContractImplementor session) throws HibernateException {
		getLocker( lockMode ).lock( id, version, object, LockOptions.WAIT_FOREVER, session );
	}

	public void lock(
			Object id,
			Object version,
			Object object,
			LockOptions lockOptions,
			SharedSessionContractImplementor session) throws HibernateException {
		getLocker( lockOptions.getLockMode() ).lock( id, version, object, lockOptions.getTimeOut(), session );
	}

	public String getRootTableName() {
		return getSubclassTableName( 0 );
	}

	public String getRootTableAlias(String drivingAlias) {
		return drivingAlias;
	}

	public String[] getRootTableIdentifierColumnNames() {
		return getRootTableKeyColumnNames();
	}

	/**
	 * {@inheritDoc}
	 *
	 * Warning:
	 * When there are duplicated property names in the subclasses
	 * then this method may return the wrong results.
	 * To ensure correct results, this method should only be used when
	 * {@literal this} is the concrete EntityPersister (since the
	 * concrete EntityPersister cannot have duplicated property names).
	 */
	@Override
	public String[] toColumns(String alias, String propertyName) throws QueryException {
		return propertyMapping.toColumns( alias, propertyName );
	}

	/**
	 * {@inheritDoc}
	 *
	 * Warning:
	 * When there are duplicated property names in the subclasses
	 * then this method may return the wrong results.
	 * To ensure correct results, this method should only be used when
	 * {@literal this} is the concrete EntityPersister (since the
	 * concrete EntityPersister cannot have duplicated property names).
	 */
	@Override
	public String[] toColumns(String propertyName) throws QueryException {
		return propertyMapping.getColumnNames( propertyName );
	}

	/**
	 * {@inheritDoc}
	 *
	 * Warning:
	 * When there are duplicated property names in the subclasses
	 * then this method may return the wrong results.
	 * To ensure correct results, this method should only be used when
	 * {@literal this} is the concrete EntityPersister (since the
	 * concrete EntityPersister cannot have duplicated property names).
	 */
	@Override
	public Type toType(String propertyName) throws QueryException {
		return propertyMapping.toType( propertyName );
	}

	/**
	 * {@inheritDoc}
	 *
	 * Warning:
	 * When there are duplicated property names in the subclasses
	 * then this method may return the wrong results.
	 * To ensure correct results, this method should only be used when
	 * {@literal this} is the concrete EntityPersister (since the
	 * concrete EntityPersister cannot have duplicated property names).
	 */
	@Override
	public String[] getPropertyColumnNames(String propertyName) {
		return propertyMapping.getColumnNames( propertyName );
	}

	/**
	 * Warning:
	 * When there are duplicated property names in the subclasses
	 * of the class, this method may return the wrong table
	 * number for the duplicated subclass property (note that
	 * SingleTableEntityPersister defines an overloaded form
	 * which takes the entity name.
	 */
	public int getSubclassPropertyTableNumber(String propertyPath) {
		String rootPropertyName = StringHelper.root( propertyPath );
		Type type = propertyMapping.toType( rootPropertyName );
		if ( type.isAssociationType() ) {
			AssociationType assocType = (AssociationType) type;
			if ( assocType.useLHSPrimaryKey() ) {
				// performance op to avoid the array search
				return 0;
			}
			else if ( type.isCollectionType() ) {
				// properly handle property-ref-based associations
				rootPropertyName = assocType.getLHSPropertyName();
			}
		}
		//Enable for HHH-440, which we don't like:
		/*if ( type.isComponentType() && !propertyName.equals(rootPropertyName) ) {
			String unrooted = StringHelper.unroot(propertyName);
			int idx = ArrayHelper.indexOf( getSubclassColumnClosure(), unrooted );
			if ( idx != -1 ) {
				return getSubclassColumnTableNumberClosure()[idx];
			}
		}*/
		int index = ArrayHelper.indexOf(
				getSubclassPropertyNameClosure(),
				rootPropertyName
		); //TODO: optimize this better!
		return index == -1 ? 0 : getSubclassPropertyTableNumber( index );
	}

	public Declarer getSubclassPropertyDeclarer(String propertyPath) {
		int tableIndex = getSubclassPropertyTableNumber( propertyPath );
		if ( tableIndex == 0 ) {
			return Declarer.CLASS;
		}
		else if ( isClassOrSuperclassTable( tableIndex ) ) {
			return Declarer.SUPERCLASS;
		}
		else {
			return Declarer.SUBCLASS;
		}
	}

	private DiscriminatorMetadata discriminatorMetadata;

	public DiscriminatorMetadata getTypeDiscriminatorMetadata() {
		if ( discriminatorMetadata == null ) {
			discriminatorMetadata = buildTypeDiscriminatorMetadata();
		}
		return discriminatorMetadata;
	}

	private DiscriminatorMetadata buildTypeDiscriminatorMetadata() {
		return new DiscriminatorMetadata() {
			public String getSqlFragment(String sqlQualificationAlias) {
				return toColumns( sqlQualificationAlias, ENTITY_CLASS )[0];
			}

			public Type getResolutionType() {
				return new DiscriminatorType( getDiscriminatorType(), AbstractEntityPersister.this );
			}
		};
	}

	public static String generateTableAlias(String rootAlias, int tableNumber) {
		if ( tableNumber == 0 ) {
			return rootAlias;
		}
		StringBuilder buf = new StringBuilder().append( rootAlias );
		if ( !rootAlias.endsWith( "_" ) ) {
			buf.append( '_' );
		}
		return buf.append( tableNumber ).append( '_' ).toString();
	}

	public String[] toColumns(String name, final int i) {
		final String alias = generateTableAlias( name, getSubclassPropertyTableNumber( i ) );
		String[] cols = getSubclassPropertyColumnNames( i );
		String[] templates = getSubclassPropertyFormulaTemplateClosure()[i];
		String[] result = new String[cols.length];
		for ( int j = 0; j < cols.length; j++ ) {
			if ( cols[j] == null ) {
				result[j] = StringHelper.replace( templates[j], Template.TEMPLATE, alias );
			}
			else {
				result[j] = StringHelper.qualify( alias, cols[j] );
			}
		}
		return result;
	}

	private int getSubclassPropertyIndex(String propertyName) {
		return ArrayHelper.indexOf( subclassPropertyNameClosure, propertyName );
	}

	protected String[] getPropertySubclassNames() {
		return propertySubclassNames;
	}

	public String[] getPropertyColumnNames(int i) {
		return propertyColumnNames[i];
	}

	public String[] getPropertyColumnWriters(int i) {
		return propertyColumnWriters[i];
	}

	protected int getPropertyColumnSpan(int i) {
		return propertyColumnSpans[i];
	}

	protected boolean hasFormulaProperties() {
		return hasFormulaProperties;
	}

	public FetchMode getFetchMode(int i) {
		return subclassPropertyFetchModeClosure[i];
	}

	public CascadeStyle getCascadeStyle(int i) {
		return subclassPropertyCascadeStyleClosure[i];
	}

	public Type getSubclassPropertyType(int i) {
		return subclassPropertyTypeClosure[i];
	}

	public String getSubclassPropertyName(int i) {
		return subclassPropertyNameClosure[i];
	}

	public int countSubclassProperties() {
		return subclassPropertyTypeClosure.length;
	}

	public String[] getSubclassPropertyColumnNames(int i) {
		return subclassPropertyColumnNameClosure[i];
	}

	public boolean isDefinedOnSubclass(int i) {
		return propertyDefinedOnSubclass[i];
	}

	@Override
	public String[][] getSubclassPropertyFormulaTemplateClosure() {
		return subclassPropertyFormulaTemplateClosure;
	}

	protected Type[] getSubclassPropertyTypeClosure() {
		return subclassPropertyTypeClosure;
	}

	protected String[][] getSubclassPropertyColumnNameClosure() {
		return subclassPropertyColumnNameClosure;
	}

	public String[][] getSubclassPropertyColumnReaderClosure() {
		return subclassPropertyColumnReaderClosure;
	}

	public String[][] getSubclassPropertyColumnReaderTemplateClosure() {
		return subclassPropertyColumnReaderTemplateClosure;
	}

	protected String[] getSubclassPropertyNameClosure() {
		return subclassPropertyNameClosure;
	}

	@Override
	public int[] resolveAttributeIndexes(String[] attributeNames) {
		if ( attributeNames == null || attributeNames.length == 0 ) {
			return new int[0];
		}
		int[] fields = new int[attributeNames.length];
		int counter = 0;

		// We sort to get rid of duplicates
		Arrays.sort( attributeNames );

		Integer index0 = entityMetamodel.getPropertyIndexOrNull( attributeNames[0] );
		if ( index0 != null ) {
			fields[counter++] = index0;
		}

		for ( int i = 0, j = 1; j < attributeNames.length; ++i, ++j ) {
			if ( !attributeNames[i].equals( attributeNames[j] ) ) {
				Integer index = entityMetamodel.getPropertyIndexOrNull( attributeNames[j] );
				if ( index != null ) {
					fields[counter++] = index;
				}
			}
		}

		return Arrays.copyOf( fields, counter );
	}

	protected String[] getSubclassPropertySubclassNameClosure() {
		return subclassPropertySubclassNameClosure;
	}

	protected String[] getSubclassColumnClosure() {
		return subclassColumnClosure;
	}

	protected String[] getSubclassColumnAliasClosure() {
		return subclassColumnAliasClosure;
	}

	public String[] getSubclassColumnReaderTemplateClosure() {
		return subclassColumnReaderTemplateClosure;
	}

	protected String[] getSubclassFormulaClosure() {
		return subclassFormulaClosure;
	}

	protected String[] getSubclassFormulaTemplateClosure() {
		return subclassFormulaTemplateClosure;
	}

	protected String[] getSubclassFormulaAliasClosure() {
		return subclassFormulaAliasClosure;
	}

	public String[] getSubclassPropertyColumnAliases(String propertyName, String suffix) {
		String[] rawAliases = (String[]) subclassPropertyAliases.get( propertyName );

		if ( rawAliases == null ) {
			return null;
		}

		String[] result = new String[rawAliases.length];
		for ( int i = 0; i < rawAliases.length; i++ ) {
			result[i] = new Alias( suffix ).toUnquotedAliasString( rawAliases[i] );
		}
		return result;
	}

	public String[] getSubclassPropertyColumnNames(String propertyName) {
		//TODO: should we allow suffixes on these ?
		return (String[]) subclassPropertyColumnNames.get( propertyName );
	}


	//This is really ugly, but necessary:

	/**
	 * Must be called by subclasses, at the end of their constructors
	 */
	protected void initSubclassPropertyAliasesMap(PersistentClass model) throws MappingException {

		// ALIASES
		internalInitSubclassPropertyAliasesMap( null, model.getSubclassPropertyClosureIterator() );

		// aliases for identifier ( alias.id ); skip if the entity defines a non-id property named 'id'
		if ( !entityMetamodel.hasNonIdentifierPropertyNamedId() ) {
			subclassPropertyAliases.put( ENTITY_ID, getIdentifierAliases() );
			subclassPropertyColumnNames.put( ENTITY_ID, getIdentifierColumnNames() );
		}

		// aliases named identifier ( alias.idname )
		if ( hasIdentifierProperty() ) {
			subclassPropertyAliases.put( getIdentifierPropertyName(), getIdentifierAliases() );
			subclassPropertyColumnNames.put( getIdentifierPropertyName(), getIdentifierColumnNames() );
		}

		// aliases for composite-id's
		if ( getIdentifierType().isComponentType() ) {
			// Fetch embedded identifiers propertynames from the "virtual" identifier component
			CompositeType componentId = (CompositeType) getIdentifierType();
			String[] idPropertyNames = componentId.getPropertyNames();
			String[] idAliases = getIdentifierAliases();
			String[] idColumnNames = getIdentifierColumnNames();

			for ( int i = 0; i < idPropertyNames.length; i++ ) {
				if ( entityMetamodel.hasNonIdentifierPropertyNamedId() ) {
					subclassPropertyAliases.put(
							ENTITY_ID + "." + idPropertyNames[i],
							new String[] {idAliases[i]}
					);
					subclassPropertyColumnNames.put(
							ENTITY_ID + "." + getIdentifierPropertyName() + "." + idPropertyNames[i],
							new String[] {idColumnNames[i]}
					);
				}
//				if (hasIdentifierProperty() && !ENTITY_ID.equals( getIdentifierPropertyNames() ) ) {
				if ( hasIdentifierProperty() ) {
					subclassPropertyAliases.put(
							getIdentifierPropertyName() + "." + idPropertyNames[i],
							new String[] {idAliases[i]}
					);
					subclassPropertyColumnNames.put(
							getIdentifierPropertyName() + "." + idPropertyNames[i],
							new String[] {idColumnNames[i]}
					);
				}
				else {
					// embedded composite ids ( alias.idname1, alias.idname2 )
					subclassPropertyAliases.put( idPropertyNames[i], new String[] {idAliases[i]} );
					subclassPropertyColumnNames.put( idPropertyNames[i], new String[] {idColumnNames[i]} );
				}
			}
		}

		if ( entityMetamodel.isPolymorphic() ) {
			subclassPropertyAliases.put( ENTITY_CLASS, new String[] {getDiscriminatorAlias()} );
			subclassPropertyColumnNames.put( ENTITY_CLASS, new String[] {getDiscriminatorColumnName()} );
		}

	}

	private void internalInitSubclassPropertyAliasesMap(String path, Iterator propertyIterator) {
		while ( propertyIterator.hasNext() ) {

			Property prop = (Property) propertyIterator.next();
			String propname = path == null ? prop.getName() : path + "." + prop.getName();
			if ( prop.isComposite() ) {
				Component component = (Component) prop.getValue();
				Iterator compProps = component.getPropertyIterator();
				internalInitSubclassPropertyAliasesMap( propname, compProps );
			}
			else {
				String[] aliases = new String[prop.getColumnSpan()];
				String[] cols = new String[prop.getColumnSpan()];
				Iterator colIter = prop.getColumnIterator();
				int l = 0;
				while ( colIter.hasNext() ) {
					Selectable thing = (Selectable) colIter.next();
					aliases[l] = thing.getAlias( getFactory().getDialect(), prop.getValue().getTable() );
					cols[l] = thing.getText( getFactory().getDialect() ); // TODO: skip formulas?
					l++;
				}

				subclassPropertyAliases.put( propname, aliases );
				subclassPropertyColumnNames.put( propname, cols );
			}
		}

	}


	public Object loadByUniqueKey(
			String propertyName,
			Object uniqueKey,
			SharedSessionContractImplementor session) throws HibernateException {
		return getUniqueKeyLoader( propertyName ).load( uniqueKey, LockOptions.READ, session );
	}

	private Map<SingularAttributeMapping, SingleUniqueKeyEntityLoader<?>> uniqueKeyLoadersNew;

	protected SingleUniqueKeyEntityLoader getUniqueKeyLoader(String attributeName) {
		final SingularAttributeMapping attribute = (SingularAttributeMapping) findSubPart( attributeName );
		final SingleUniqueKeyEntityLoader<?> existing;
		if ( uniqueKeyLoadersNew == null ) {
			uniqueKeyLoadersNew = new IdentityHashMap<>();
			existing = null;
		}
		else {
			existing = uniqueKeyLoadersNew.get( attribute );
		}

		if ( existing != null ) {
			return existing;
		}

		final SingleUniqueKeyEntityLoader loader = new SingleUniqueKeyEntityLoaderStandard( this, attribute );
		uniqueKeyLoadersNew.put( attribute, loader );

		return loader;
	}

	public int getPropertyIndex(String propertyName) {
		return entityMetamodel.getPropertyIndex( propertyName );
	}

	protected String getSQLWhereString(String alias) {
		return StringHelper.replace( sqlWhereStringTemplate, Template.TEMPLATE, alias );
	}

	protected boolean hasWhere() {
		return sqlWhereString != null;
	}

	private void initOrdinaryPropertyPaths(Mapping mapping) throws MappingException {
		for ( int i = 0; i < getSubclassPropertyNameClosure().length; i++ ) {
			propertyMapping.initPropertyPaths(
					getSubclassPropertyNameClosure()[i],
					getSubclassPropertyTypeClosure()[i],
					getSubclassPropertyColumnNameClosure()[i],
					getSubclassPropertyColumnReaderClosure()[i],
					getSubclassPropertyColumnReaderTemplateClosure()[i],
					getSubclassPropertyFormulaTemplateClosure()[i],
					mapping
			);
		}
	}

	private void initIdentifierPropertyPaths(Mapping mapping) throws MappingException {
		String idProp = getIdentifierPropertyName();
		if ( idProp != null ) {
			propertyMapping.initPropertyPaths(
					idProp, getIdentifierType(), getIdentifierColumnNames(),
					getIdentifierColumnReaders(), getIdentifierColumnReaderTemplates(), null, mapping
			);
		}
		if ( entityMetamodel.getIdentifierProperty().isEmbedded() ) {
			propertyMapping.initPropertyPaths(
					null, getIdentifierType(), getIdentifierColumnNames(),
					getIdentifierColumnReaders(), getIdentifierColumnReaderTemplates(), null, mapping
			);
		}
		if ( !entityMetamodel.hasNonIdentifierPropertyNamedId() ) {
			propertyMapping.initPropertyPaths(
					ENTITY_ID, getIdentifierType(), getIdentifierColumnNames(),
					getIdentifierColumnReaders(), getIdentifierColumnReaderTemplates(), null, mapping
			);
		}
	}

	private void initDiscriminatorPropertyPath(Mapping mapping) throws MappingException {
		propertyMapping.initPropertyPaths(
				ENTITY_CLASS,
				getDiscriminatorType(),
				new String[] {getDiscriminatorColumnName()},
				new String[] {getDiscriminatorColumnReaders()},
				new String[] {getDiscriminatorColumnReaderTemplate()},
				new String[] {getDiscriminatorFormulaTemplate()},
				getFactory()
		);
	}

	protected void initPropertyPaths(Mapping mapping) throws MappingException {
		initOrdinaryPropertyPaths( mapping );
		initOrdinaryPropertyPaths( mapping ); //do two passes, for collection property-ref!
		initIdentifierPropertyPaths( mapping );
		if ( entityMetamodel.isPolymorphic() ) {
			initDiscriminatorPropertyPath( mapping );
		}
	}

<<<<<<< HEAD
=======
	protected UniqueEntityLoader createEntityLoader(
			LockMode lockMode,
			LoadQueryInfluencers loadQueryInfluencers) throws MappingException {
		//TODO: disable batch loading if lockMode > READ?
		return BatchingEntityLoaderBuilder.getBuilder( getFactory() )
				.buildLoader( this, batchSize, lockMode, getFactory(), loadQueryInfluencers );
	}

	protected UniqueEntityLoader createEntityLoader(
			LockOptions lockOptions,
			LoadQueryInfluencers loadQueryInfluencers) throws MappingException {
		//TODO: disable batch loading if lockMode > READ?
		return BatchingEntityLoaderBuilder.getBuilder( getFactory() )
				.buildLoader( this, batchSize, lockOptions, getFactory(), loadQueryInfluencers );
	}

	/**
	 * Used internally to create static loaders.  These are the default set of loaders used to handle get()/load()
	 * processing.  lock() handling is done by the LockingStrategy instances (see {@link #getLocker})
	 *
	 * @param lockMode The lock mode to apply to the thing being loaded.
	 *
	 * @return The UniqueEntityLoader.
	 *
	 * @throws MappingException
	 */
	protected UniqueEntityLoader createEntityLoader(LockMode lockMode) throws MappingException {
		return createEntityLoader( lockMode, LoadQueryInfluencers.NONE );
	}

>>>>>>> 63a96e33
	protected boolean check(
			int rows,
			Object id,
			int tableNumber,
			Expectation expectation,
			PreparedStatement statement) throws HibernateException {
		try {
			expectation.verifyOutcome( rows, statement, -1 );
		}
		catch (StaleStateException e) {
			if ( !isNullableTable( tableNumber ) ) {
				final StatisticsImplementor statistics = getFactory().getStatistics();
				if ( statistics.isStatisticsEnabled() ) {
					statistics.optimisticFailure( getEntityName() );
				}
				throw new StaleObjectStateException( getEntityName(), id );
			}
			return false;
		}
		catch (TooManyRowsAffectedException e) {
			throw new HibernateException(
					"Duplicate identifier in table for: " +
							MessageHelper.infoString( this, id, getFactory() )
			);
		}
		catch (Throwable t) {
			return false;
		}
		return true;
	}

	protected String generateUpdateString(boolean[] includeProperty, int j, boolean useRowId) {
		return generateUpdateString( includeProperty, j, null, useRowId );
	}

	/**
	 * Generate the SQL that updates a row by id (and version)
	 */
	protected String generateUpdateString(
			final boolean[] includeProperty,
			final int j,
			final Object[] oldFields,
			final boolean useRowId) {

		Update update = new Update( getFactory().getDialect() ).setTableName( getTableName( j ) );

		// select the correct row by either pk or rowid
		if ( useRowId ) {
			update.addPrimaryKeyColumns( new String[] {rowIdName} ); //TODO: eventually, rowIdName[j]
		}
		else {
			update.addPrimaryKeyColumns( getKeyColumns( j ) );
		}

		boolean hasColumns = false;
		for ( int i = 0; i < entityMetamodel.getPropertySpan(); i++ ) {
			if ( includeProperty[i] && isPropertyOfTable( i, j )
					&& !lobProperties.contains( i ) ) {
				// this is a property of the table, which we are updating
				update.addColumns(
						getPropertyColumnNames( i ),
						propertyColumnUpdateable[i], propertyColumnWriters[i]
				);
				hasColumns = hasColumns || getPropertyColumnSpan( i ) > 0;
			}
		}

		// HHH-4635
		// Oracle expects all Lob properties to be last in inserts
		// and updates.  Insert them at the end.
		for ( int i : lobProperties ) {
			if ( includeProperty[i] && isPropertyOfTable( i, j ) ) {
				// this property belongs on the table and is to be inserted
				update.addColumns(
						getPropertyColumnNames( i ),
						propertyColumnUpdateable[i], propertyColumnWriters[i]
				);
				hasColumns = true;
			}
		}

		if ( j == 0 && isVersioned() && entityMetamodel.getOptimisticLockStyle() == OptimisticLockStyle.VERSION ) {
			// this is the root (versioned) table, and we are using version-based
			// optimistic locking;  if we are not updating the version, also don't
			// check it (unless this is a "generated" version column)!
			if ( checkVersion( includeProperty ) ) {
				update.setVersionColumnName( getVersionColumnName() );
				hasColumns = true;
			}
		}
		else if ( isAllOrDirtyOptLocking() && oldFields != null ) {
			// we are using "all" or "dirty" property-based optimistic locking

			boolean[] includeInWhere = entityMetamodel.getOptimisticLockStyle() == OptimisticLockStyle.ALL
					?
					getPropertyUpdateability()
					//optimistic-lock="all", include all updatable properties
					:
					includeProperty;             //optimistic-lock="dirty", include all properties we are updating this time

			boolean[] versionability = getPropertyVersionability();
			Type[] types = getPropertyTypes();
			for ( int i = 0; i < entityMetamodel.getPropertySpan(); i++ ) {
				boolean include = includeInWhere[i] &&
						isPropertyOfTable( i, j ) &&
						versionability[i];
				if ( include ) {
					// this property belongs to the table, and it is not specifically
					// excluded from optimistic locking by optimistic-lock="false"
					String[] propertyColumnNames = getPropertyColumnNames( i );
					String[] propertyColumnWriters = getPropertyColumnWriters( i );
					boolean[] propertyNullness = types[i].toColumnNullness( oldFields[i], getFactory() );
					for ( int k = 0; k < propertyNullness.length; k++ ) {
						if ( propertyNullness[k] ) {
							update.addWhereColumn( propertyColumnNames[k], "=" + propertyColumnWriters[k] );
						}
						else {
							update.addWhereColumn( propertyColumnNames[k], " is null" );
						}
					}
				}
			}

		}

		if ( getFactory().getSessionFactoryOptions().isCommentsEnabled() ) {
			update.setComment( "update " + getEntityName() );
		}

		return hasColumns ? update.toStatementString() : null;
	}

	protected final boolean checkVersion(final boolean[] includeProperty) {
		return includeProperty[getVersionProperty()]
				|| entityMetamodel.isVersionGenerated();
	}

	protected String generateInsertString(boolean[] includeProperty, int j) {
		return generateInsertString( false, includeProperty, j );
	}

	protected String generateInsertString(boolean identityInsert, boolean[] includeProperty) {
		return generateInsertString( identityInsert, includeProperty, 0 );
	}

	/**
	 * Generate the SQL that inserts a row
	 */
	protected String generateInsertString(boolean identityInsert, boolean[] includeProperty, int j) {

		// todo : remove the identityInsert param and variations;
		//   identity-insert strings are now generated from generateIdentityInsertString()

		Insert insert = new Insert( getFactory().getDialect() )
				.setTableName( getTableName( j ) );

		// add normal properties
		for ( int i = 0; i < entityMetamodel.getPropertySpan(); i++ ) {
			// the incoming 'includeProperty' array only accounts for insertable defined at the root level, it
			// does not account for partially generated composites etc.  We also need to account for generation
			// values
			if ( isPropertyOfTable( i, j ) ) {
				if ( !lobProperties.contains( i ) ) {
					final InDatabaseValueGenerationStrategy generationStrategy = entityMetamodel.getInDatabaseValueGenerationStrategies()[i];
					if ( generationStrategy != null && generationStrategy.getGenerationTiming().includesInsert() ) {
						if ( generationStrategy.referenceColumnsInSql() ) {
							final String[] values;
							if ( generationStrategy.getReferencedColumnValues() == null ) {
								values = propertyColumnWriters[i];
							}
							else {
								final int numberOfColumns = propertyColumnWriters[i].length;
								values = new String[numberOfColumns];
								for ( int x = 0; x < numberOfColumns; x++ ) {
									if ( generationStrategy.getReferencedColumnValues()[x] != null ) {
										values[x] = generationStrategy.getReferencedColumnValues()[x];
									}
									else {
										values[x] = propertyColumnWriters[i][x];
									}
								}
							}
							insert.addColumns( getPropertyColumnNames( i ), propertyColumnInsertable[i], values );
						}
					}
					else if ( includeProperty[i] ) {
						insert.addColumns(
								getPropertyColumnNames( i ),
								propertyColumnInsertable[i],
								propertyColumnWriters[i]
						);
					}
				}
			}
		}

		// add the discriminator
		if ( j == 0 ) {
			addDiscriminatorToInsert( insert );
		}

		// add the primary key
		if ( j == 0 && identityInsert ) {
			insert.addIdentityColumn( getKeyColumns( 0 )[0] );
		}
		else {
			insert.addColumns( getKeyColumns( j ) );
		}

		if ( getFactory().getSessionFactoryOptions().isCommentsEnabled() ) {
			insert.setComment( "insert " + getEntityName() );
		}

		// HHH-4635
		// Oracle expects all Lob properties to be last in inserts
		// and updates.  Insert them at the end.
		for ( int i : lobProperties ) {
			if ( includeProperty[i] && isPropertyOfTable( i, j ) ) {
				// this property belongs on the table and is to be inserted
				insert.addColumns(
						getPropertyColumnNames( i ),
						propertyColumnInsertable[i],
						propertyColumnWriters[i]
				);
			}
		}

		String result = insert.toStatementString();

		// append the SQL to return the generated identifier
		if ( j == 0 && identityInsert && useInsertSelectIdentity() ) { //TODO: suck into Insert
			result = getFactory().getDialect().getIdentityColumnSupport().appendIdentitySelectToInsert( result );
		}

		return result;
	}

	/**
	 * Used to generate an insert statement against the root table in the
	 * case of identifier generation strategies where the insert statement
	 * executions actually generates the identifier value.
	 *
	 * @param includeProperty indices of the properties to include in the
	 * insert statement.
	 *
	 * @return The insert SQL statement string
	 */
	protected String generateIdentityInsertString(boolean[] includeProperty) {
		Insert insert = identityDelegate.prepareIdentifierGeneratingInsert();
		insert.setTableName( getTableName( 0 ) );

		// add normal properties except lobs
		for ( int i = 0; i < entityMetamodel.getPropertySpan(); i++ ) {
			if ( isPropertyOfTable( i, 0 ) && !lobProperties.contains( i ) ) {
				final InDatabaseValueGenerationStrategy generationStrategy = entityMetamodel.getInDatabaseValueGenerationStrategies()[i];

				if ( includeProperty[i] ) {
					insert.addColumns(
							getPropertyColumnNames( i ),
							propertyColumnInsertable[i],
							propertyColumnWriters[i]
					);
				}
				else if ( generationStrategy != null &&
						generationStrategy.getGenerationTiming().includesInsert() &&
						generationStrategy.referenceColumnsInSql() ) {

					final String[] values;

					if ( generationStrategy.getReferencedColumnValues() == null ) {
						values = propertyColumnWriters[i];
					}
					else {
						values = new String[propertyColumnWriters[i].length];

						for ( int j = 0; j < values.length; j++ ) {
							values[j] = ( generationStrategy.getReferencedColumnValues()[j] != null ) ?
									generationStrategy.getReferencedColumnValues()[j] :
									propertyColumnWriters[i][j];
						}
					}
					insert.addColumns(
							getPropertyColumnNames( i ),
							propertyColumnInsertable[i],
							values
					);
				}
			}
		}

		// HHH-4635 & HHH-8103
		// Oracle expects all Lob properties to be last in inserts
		// and updates.  Insert them at the end.
		for ( int i : lobProperties ) {
			if ( includeProperty[i] && isPropertyOfTable( i, 0 ) ) {
				insert.addColumns( getPropertyColumnNames( i ), propertyColumnInsertable[i], propertyColumnWriters[i] );
			}
		}

		// add the discriminator
		addDiscriminatorToInsert( insert );

		// delegate already handles PK columns

		if ( getFactory().getSessionFactoryOptions().isCommentsEnabled() ) {
			insert.setComment( "insert " + getEntityName() );
		}

		return insert.toStatementString();
	}

	/**
	 * Generate the SQL that deletes a row by id (and version)
	 */
	protected String generateDeleteString(int j) {
		final Delete delete = new Delete()
				.setTableName( getTableName( j ) )
				.addPrimaryKeyColumns( getKeyColumns( j ) );
		if ( j == 0 ) {
			delete.setVersionColumnName( getVersionColumnName() );
		}
		if ( getFactory().getSessionFactoryOptions().isCommentsEnabled() ) {
			delete.setComment( "delete " + getEntityName() );
		}
		return delete.toStatementString();
	}

	protected int dehydrate(
			Serializable id,
			Object[] fields,
			boolean[] includeProperty,
			boolean[][] includeColumns,
			int j,
			PreparedStatement st,
			SharedSessionContractImplementor session,
			boolean isUpdate) throws HibernateException, SQLException {
		return dehydrate( id, fields, null, includeProperty, includeColumns, j, st, session, 1, isUpdate );
	}

	/**
	 * Marshall the fields of a persistent instance to a prepared statement
	 */
	protected int dehydrate(
			final Object id,
			final Object[] fields,
			final Object rowId,
			final boolean[] includeProperty,
			final boolean[][] includeColumns,
			final int j,
			final PreparedStatement ps,
			final SharedSessionContractImplementor session,
			int index,
			boolean isUpdate) throws SQLException, HibernateException {

		if ( LOG.isTraceEnabled() ) {
			LOG.tracev( "Dehydrating entity: {0}", MessageHelper.infoString( this, id, getFactory() ) );
		}

		for ( int i = 0; i < entityMetamodel.getPropertySpan(); i++ ) {
			if ( includeProperty[i] && isPropertyOfTable( i, j )
					&& !lobProperties.contains( i ) ) {
				getPropertyTypes()[i].nullSafeSet( ps, fields[i], index, includeColumns[i], session );
				index += ArrayHelper.countTrue( includeColumns[i] ); //TODO:  this is kinda slow...
			}
		}

		if ( !isUpdate ) {
			index += dehydrateId( id, rowId, ps, session, index );
		}

		// HHH-4635
		// Oracle expects all Lob properties to be last in inserts
		// and updates.  Insert them at the end.
		for ( int i : lobProperties ) {
			if ( includeProperty[i] && isPropertyOfTable( i, j ) ) {
				getPropertyTypes()[i].nullSafeSet( ps, fields[i], index, includeColumns[i], session );
				index += ArrayHelper.countTrue( includeColumns[i] ); //TODO:  this is kinda slow...
			}
		}

		if ( isUpdate ) {
			index += dehydrateId( id, rowId, ps, session, index );
		}

		return index;

	}

	private int dehydrateId(
			final Object id,
			final Object rowId,
			final PreparedStatement ps,
			final SharedSessionContractImplementor session,
			int index) throws SQLException {
		if ( rowId != null ) {
			if ( LOG.isTraceEnabled() ) {
				LOG.tracev(
					String.format(
						"binding parameter [%s] as ROWID - [%s]",
						index,
						rowId
					)
				);
			}

			ps.setObject( index, rowId );
			return 1;
		}
		else if ( id != null ) {
			getIdentifierType().nullSafeSet( ps, id, index, session );
			return getIdentifierColumnSpan();
		}
		return 0;
	}

	/**
	 * Unmarshal the fields of a persistent instance from a result set,
	 * without resolving associations or collections. Question: should
	 * this really be here, or should it be sent back to Loader?
	 */
	public Object[] hydrate(
			final ResultSet rs,
			final Serializable id,
			final Object object,
			final Loadable rootLoadable,
			final String[][] suffixedPropertyColumns,
			final boolean allProperties,
			final SharedSessionContractImplementor session) throws SQLException, HibernateException {

		if ( LOG.isTraceEnabled() ) {
			LOG.tracev( "Hydrating entity: {0}", MessageHelper.infoString( this, id, getFactory() ) );
		}

		final AbstractEntityPersister rootPersister = (AbstractEntityPersister) rootLoadable;

		final boolean hasDeferred = rootPersister.hasSequentialSelect();
		PreparedStatement sequentialSelect = null;
		ResultSet sequentialResultSet = null;
		boolean sequentialSelectEmpty = false;
		try {

			if ( hasDeferred ) {
				final String sql = rootPersister.getSequentialSelect( getEntityName() );
				if ( sql != null ) {
					//TODO: I am not so sure about the exception handling in this bit!
					sequentialSelect = session
							.getJdbcCoordinator()
							.getStatementPreparer()
							.prepareStatement( sql );
					rootPersister.getIdentifierType().nullSafeSet( sequentialSelect, id, 1, session );
					sequentialResultSet = session.getJdbcCoordinator().getResultSetReturn().extract( sequentialSelect );
					if ( !sequentialResultSet.next() ) {
						// TODO: Deal with the "optional" attribute in the <join> mapping;
						// this code assumes that optional defaults to "true" because it
						// doesn't actually seem to work in the fetch="join" code
						//
						// Note that actual proper handling of optional-ality here is actually
						// more involved than this patch assumes.  Remember that we might have
						// multiple <join/> mappings associated with a single entity.  Really
						// a couple of things need to happen to properly handle optional here:
						//  1) First and foremost, when handling multiple <join/>s, we really
						//      should be using the entity root table as the driving table;
						//      another option here would be to choose some non-optional joined
						//      table to use as the driving table.  In all likelihood, just using
						//      the root table is much simplier
						//  2) Need to add the FK columns corresponding to each joined table
						//      to the generated select list; these would then be used when
						//      iterating the result set to determine whether all non-optional
						//      data is present
						// My initial thoughts on the best way to deal with this would be
						// to introduce a new SequentialSelect abstraction that actually gets
						// generated in the persisters (ok, SingleTable...) and utilized here.
						// It would encapsulated all this required optional-ality checking...
						sequentialSelectEmpty = true;
					}
				}
			}

			final String[] propNames = getPropertyNames();
			final Type[] types = getPropertyTypes();
			final Object[] values = new Object[types.length];
			final boolean[] laziness = getPropertyLaziness();
			final String[] propSubclassNames = getSubclassPropertySubclassNameClosure();

			for ( int i = 0; i < types.length; i++ ) {
				if ( !propertySelectable[i] ) {
					values[i] = PropertyAccessStrategyBackRefImpl.UNKNOWN;
				}
				else if ( allProperties || !laziness[i] ) {
					//decide which ResultSet to get the property value from:
					final boolean propertyIsDeferred = hasDeferred &&
							rootPersister.isSubclassPropertyDeferred( propNames[i], propSubclassNames[i] );
					if ( propertyIsDeferred && sequentialSelectEmpty ) {
						values[i] = null;
					}
					else {
						final ResultSet propertyResultSet = propertyIsDeferred ? sequentialResultSet : rs;
						final String[] cols = propertyIsDeferred ?
								propertyColumnAliases[i] :
								suffixedPropertyColumns[i];
						values[i] = types[i].hydrate( propertyResultSet, cols, session, object );
					}
				}
				else {
					values[i] = LazyPropertyInitializer.UNFETCHED_PROPERTY;
				}
			}

			if ( sequentialResultSet != null ) {
				session.getJdbcCoordinator().getResourceRegistry().release( sequentialResultSet, sequentialSelect );
			}

			return values;

		}
		finally {
			if ( sequentialSelect != null ) {
				session.getJdbcCoordinator().getResourceRegistry().release( sequentialSelect );
				session.getJdbcCoordinator().afterStatementExecution();
			}
		}
	}

	protected boolean useInsertSelectIdentity() {
		return !useGetGeneratedKeys() && getFactory().getDialect().getIdentityColumnSupport().supportsInsertSelectIdentity();
	}

	protected boolean useGetGeneratedKeys() {
		return getFactory().getSessionFactoryOptions().isGetGeneratedKeysEnabled();
	}

	protected String getSequentialSelect(String entityName) {
		throw new UnsupportedOperationException( "no sequential selects" );
	}

	/**
	 * Perform an SQL INSERT, and then retrieve a generated identifier.
	 * <p/>
	 * This form is used for PostInsertIdentifierGenerator-style ids (IDENTITY,
	 * select, etc).
	 */
	protected Serializable insert(
			final Object[] fields,
			final boolean[] notNull,
			String sql,
			final Object object,
			final SharedSessionContractImplementor session) throws HibernateException {

		if ( LOG.isTraceEnabled() ) {
			LOG.tracev( "Inserting entity: {0} (native id)", getEntityName() );
			if ( isVersioned() ) {
				LOG.tracev( "Version: {0}", Versioning.getVersion( fields, this ) );
			}
		}

		Binder binder = new Binder() {
			public void bindValues(PreparedStatement ps) throws SQLException {
				dehydrate( null, fields, notNull, propertyColumnInsertable, 0, ps, session, false );
			}

			public Object getEntity() {
				return object;
			}
		};

		return identityDelegate.performInsert( sql, session, binder );
	}

	public String getIdentitySelectString() {
		//TODO: cache this in an instvar
		return getFactory().getDialect().getIdentityColumnSupport()
				.getIdentitySelectString(
						getTableName( 0 ),
						getKeyColumns( 0 )[0],
						getIdentifierType().sqlTypes( getFactory() )[0]
				);
	}

	public String getSelectByUniqueKeyString(String propertyName) {
		return new SimpleSelect( getFactory().getDialect() )
				.setTableName( getTableName( 0 ) )
				.addColumns( getKeyColumns( 0 ) )
				.addCondition( getPropertyColumnNames( propertyName ), "=?" )
				.toStatementString();
	}

	private BasicBatchKey inserBatchKey;

	/**
	 * Perform an SQL INSERT.
	 * <p/>
	 * This for is used for all non-root tables as well as the root table
	 * in cases where the identifier value is known before the insert occurs.
	 */
	protected void insert(
			final Object id,
			final Object[] fields,
			final boolean[] notNull,
			final int j,
			final String sql,
			final Object object,
			final SharedSessionContractImplementor session) throws HibernateException {

		if ( isInverseTable( j ) ) {
			return;
		}

		//note: it is conceptually possible that a UserType could map null to
		//	  a non-null value, so the following is arguable:
		if ( isNullableTable( j ) && isAllNull( fields, j ) ) {
			return;
		}

		if ( LOG.isTraceEnabled() ) {
			LOG.tracev( "Inserting entity: {0}", MessageHelper.infoString( this, id, getFactory() ) );
			if ( j == 0 && isVersioned() ) {
				LOG.tracev( "Version: {0}", Versioning.getVersion( fields, this ) );
			}
		}

		// TODO : shouldn't inserts be Expectations.NONE?
		final Expectation expectation = Expectations.appropriateExpectation( insertResultCheckStyles[j] );
		final int jdbcBatchSizeToUse = session.getConfiguredJdbcBatchSize();
		final boolean useBatch = expectation.canBeBatched() &&
						jdbcBatchSizeToUse > 1 &&
						getIdentifierGenerator().supportsJdbcBatchInserts();

		if ( useBatch && inserBatchKey == null ) {
			inserBatchKey = new BasicBatchKey(
					getEntityName() + "#INSERT",
					expectation
			);
		}
		final boolean callable = isInsertCallable( j );

		try {
			// Render the SQL query
			final PreparedStatement insert;
			if ( useBatch ) {
				insert = session
						.getJdbcCoordinator()
						.getBatch( inserBatchKey )
						.getBatchStatement( sql, callable );
			}
			else {
				insert = session
						.getJdbcCoordinator()
						.getStatementPreparer()
						.prepareStatement( sql, callable );
			}

			try {
				int index = 1;
				index += expectation.prepare( insert );

				// Write the values of fields onto the prepared statement - we MUST use the state at the time the
				// insert was issued (cos of foreign key constraints). Not necessarily the object's current state

				dehydrate( id, fields, null, notNull, propertyColumnInsertable, j, insert, session, index, false );

				if ( useBatch ) {
					session.getJdbcCoordinator().getBatch( inserBatchKey ).addToBatch();
				}
				else {
					expectation.verifyOutcome(
							session.getJdbcCoordinator()
									.getResultSetReturn()
									.executeUpdate( insert ), insert, -1
					);
				}
			}
			catch (SQLException | JDBCException e) {
				if ( useBatch ) {
					session.getJdbcCoordinator().abortBatch();
				}
				throw e;
			}
			finally {
				if ( !useBatch ) {
					session.getJdbcCoordinator().getResourceRegistry().release( insert );
					session.getJdbcCoordinator().afterStatementExecution();
				}
			}
		}
		catch (SQLException e) {
			throw getFactory().getSQLExceptionHelper().convert(
					e,
					"could not insert: " + MessageHelper.infoString( this ),
					sql
			);
		}

	}

	/**
	 * Perform an SQL UPDATE or SQL INSERT
	 */
	protected void updateOrInsert(
			final Object id,
			final Object[] fields,
			final Object[] oldFields,
			final Object rowId,
			final boolean[] includeProperty,
			final int j,
			final Object oldVersion,
			final Object object,
			final String sql,
			final SharedSessionContractImplementor session) throws HibernateException {

		if ( !isInverseTable( j ) ) {

			final boolean isRowToUpdate;
			if ( isNullableTable( j ) && oldFields != null && isAllNull( oldFields, j ) ) {
				//don't bother trying to update, we know there is no row there yet
				isRowToUpdate = false;
			}
			else if ( isNullableTable( j ) && isAllNull( fields, j ) ) {
				//if all fields are null, we might need to delete existing row
				isRowToUpdate = true;
				delete( id, oldVersion, j, object, getSQLDeleteStrings()[j], session, null );
			}
			else {
				//there is probably a row there, so try to update
				//if no rows were updated, we will find out
				isRowToUpdate = update(
						id,
						fields,
						oldFields,
						rowId,
						includeProperty,
						j,
						oldVersion,
						object,
						sql,
						session
				);
			}

			if ( !isRowToUpdate && !isAllNull( fields, j ) ) {
				// assume that the row was not there since it previously had only null
				// values, so do an INSERT instead
				//TODO: does not respect dynamic-insert
				insert( id, fields, getPropertyInsertability(), j, getSQLInsertStrings()[j], object, session );
			}

		}

	}

	private BasicBatchKey updateBatchKey;

	protected boolean update(
			final Object id,
			final Object[] fields,
			final Object[] oldFields,
			final Object rowId,
			final boolean[] includeProperty,
			final int j,
			final Object oldVersion,
			final Object object,
			final String sql,
			final SharedSessionContractImplementor session) throws HibernateException {

		final Expectation expectation = Expectations.appropriateExpectation( updateResultCheckStyles[j] );
		final int jdbcBatchSizeToUse = session.getConfiguredJdbcBatchSize();
		// IMPLEMENTATION NOTE: If Session#saveOrUpdate or #update is used to update an entity, then
		//                      Hibernate does not have a database snapshot of the existing entity.
		//                      As a result, oldFields will be null.
		// Don't use a batch if oldFields == null and the jth table is optional (isNullableTable( j ),
		// because there is no way to know that there is actually a row to update. If the update
		// was batched in this case, the batch update would fail and there is no way to fallback to
		// an insert.
		final boolean useBatch =
				expectation.canBeBatched() &&
						isBatchable() &&
						jdbcBatchSizeToUse > 1 &&
						( oldFields != null || !isNullableTable( j ) );
		if ( useBatch && updateBatchKey == null ) {
			updateBatchKey = new BasicBatchKey(
					getEntityName() + "#UPDATE",
					expectation
			);
		}
		final boolean callable = isUpdateCallable( j );
		final boolean useVersion = j == 0 && isVersioned();

		if ( LOG.isTraceEnabled() ) {
			LOG.tracev( "Updating entity: {0}", MessageHelper.infoString( this, id, getFactory() ) );
			if ( useVersion ) {
				LOG.tracev( "Existing version: {0} -> New version:{1}", oldVersion, fields[getVersionProperty()] );
			}
		}

		try {
			int index = 1; // starting index
			final PreparedStatement update;
			if ( useBatch ) {
				update = session
						.getJdbcCoordinator()
						.getBatch( updateBatchKey )
						.getBatchStatement( sql, callable );
			}
			else {
				update = session
						.getJdbcCoordinator()
						.getStatementPreparer()
						.prepareStatement( sql, callable );
			}

			try {
				index += expectation.prepare( update );

				//Now write the values of fields onto the prepared statement
				index = dehydrate(
						id,
						fields,
						rowId,
						includeProperty,
						propertyColumnUpdateable,
						j,
						update,
						session,
						index,
						true
				);

				// Write any appropriate versioning conditional parameters
				if ( useVersion && entityMetamodel.getOptimisticLockStyle() == OptimisticLockStyle.VERSION ) {
					if ( checkVersion( includeProperty ) ) {
						getVersionType().nullSafeSet( update, oldVersion, index, session );
					}
				}
				else if ( isAllOrDirtyOptLocking() && oldFields != null ) {
					boolean[] versionability = getPropertyVersionability(); //TODO: is this really necessary????
					boolean[] includeOldField = entityMetamodel.getOptimisticLockStyle() == OptimisticLockStyle.ALL
							? getPropertyUpdateability()
							: includeProperty;
					Type[] types = getPropertyTypes();
					for ( int i = 0; i < entityMetamodel.getPropertySpan(); i++ ) {
						boolean include = includeOldField[i] &&
								isPropertyOfTable( i, j ) &&
								versionability[i]; //TODO: is this really necessary????
						if ( include ) {
							boolean[] settable = types[i].toColumnNullness( oldFields[i], getFactory() );
							types[i].nullSafeSet(
									update,
									oldFields[i],
									index,
									settable,
									session
							);
							index += ArrayHelper.countTrue( settable );
						}
					}
				}

				if ( useBatch ) {
					session.getJdbcCoordinator().getBatch( updateBatchKey ).addToBatch();
					return true;
				}
				else {
					return check(
							session.getJdbcCoordinator().getResultSetReturn().executeUpdate( update ),
							id,
							j,
							expectation,
							update
					);
				}

			}
			catch (SQLException e) {
				if ( useBatch ) {
					session.getJdbcCoordinator().abortBatch();
				}
				throw e;
			}
			finally {
				if ( !useBatch ) {
					session.getJdbcCoordinator().getResourceRegistry().release( update );
					session.getJdbcCoordinator().afterStatementExecution();
				}
			}

		}
		catch (SQLException e) {
			throw getFactory().getSQLExceptionHelper().convert(
					e,
					"could not update: " + MessageHelper.infoString( this, id, getFactory() ),
					sql
			);
		}
	}

	private BasicBatchKey deleteBatchKey;

	/**
	 * Perform an SQL DELETE
	 */
	protected void delete(
			final Object id,
			final Object version,
			final int j,
			final Object object,
			final String sql,
			final SharedSessionContractImplementor session,
			final Object[] loadedState) throws HibernateException {

		if ( isInverseTable( j ) ) {
			return;
		}

		final boolean useVersion = j == 0 && isVersioned();
		final boolean callable = isDeleteCallable( j );
		final Expectation expectation = Expectations.appropriateExpectation( deleteResultCheckStyles[j] );
		final boolean useBatch = j == 0 && isBatchable() && expectation.canBeBatched();
		if ( useBatch && deleteBatchKey == null ) {
			deleteBatchKey = new BasicBatchKey(
					getEntityName() + "#DELETE",
					expectation
			);
		}

		if ( LOG.isTraceEnabled() ) {
			LOG.tracev( "Deleting entity: {0}", MessageHelper.infoString( this, id, getFactory() ) );
			if ( useVersion ) {
				LOG.tracev( "Version: {0}", version );
			}
		}

		if ( isTableCascadeDeleteEnabled( j ) ) {
			if ( LOG.isTraceEnabled() ) {
				LOG.tracev( "Delete handled by foreign key constraint: {0}", getTableName( j ) );
			}
			return; //EARLY EXIT!
		}

		try {
			//Render the SQL query
			PreparedStatement delete;
			int index = 1;
			if ( useBatch ) {
				delete = session
						.getJdbcCoordinator()
						.getBatch( deleteBatchKey )
						.getBatchStatement( sql, callable );
			}
			else {
				delete = session
						.getJdbcCoordinator()
						.getStatementPreparer()
						.prepareStatement( sql, callable );
			}

			try {

				index += expectation.prepare( delete );

				// Do the key. The key is immutable so we can use the _current_ object state - not necessarily
				// the state at the time the delete was issued
				getIdentifierType().nullSafeSet( delete, id, index, session );
				index += getIdentifierColumnSpan();

				// We should use the _current_ object state (ie. after any updates that occurred during flush)

				if ( useVersion ) {
					getVersionType().nullSafeSet( delete, version, index, session );
				}
				else if ( isAllOrDirtyOptLocking() && loadedState != null ) {
					boolean[] versionability = getPropertyVersionability();
					Type[] types = getPropertyTypes();
					for ( int i = 0; i < entityMetamodel.getPropertySpan(); i++ ) {
						if ( isPropertyOfTable( i, j ) && versionability[i] ) {
							// this property belongs to the table and it is not specifically
							// excluded from optimistic locking by optimistic-lock="false"
							boolean[] settable = types[i].toColumnNullness( loadedState[i], getFactory() );
							types[i].nullSafeSet( delete, loadedState[i], index, settable, session );
							index += ArrayHelper.countTrue( settable );
						}
					}
				}

				if ( useBatch ) {
					session.getJdbcCoordinator().getBatch( deleteBatchKey ).addToBatch();
				}
				else {
					check(
							session.getJdbcCoordinator().getResultSetReturn().executeUpdate( delete ),
							id,
							j,
							expectation,
							delete
					);
				}

			}
			catch (SQLException sqle) {
				if ( useBatch ) {
					session.getJdbcCoordinator().abortBatch();
				}
				throw sqle;
			}
			finally {
				if ( !useBatch ) {
					session.getJdbcCoordinator().getResourceRegistry().release( delete );
					session.getJdbcCoordinator().afterStatementExecution();
				}
			}

		}
		catch (SQLException sqle) {
			throw getFactory().getSQLExceptionHelper().convert(
					sqle,
					"could not delete: " +
							MessageHelper.infoString( this, id, getFactory() ),
					sql
			);

		}

	}

	private String[] getUpdateStrings(boolean byRowId, boolean lazy) {
		if ( byRowId ) {
			return lazy ? getSQLLazyUpdateByRowIdStrings() : getSQLUpdateByRowIdStrings();
		}
		else {
			return lazy ? getSQLLazyUpdateStrings() : getSQLUpdateStrings();
		}
	}

	/**
	 * Update an object
	 */
	public void update(
			final Object id,
			final Object[] fields,
			int[] dirtyFields,
			final boolean hasDirtyCollection,
			final Object[] oldFields,
			final Object oldVersion,
			final Object object,
			final Object rowId,
			final SharedSessionContractImplementor session) throws HibernateException {

		// apply any pre-update in-memory value generation
		if ( getEntityMetamodel().hasPreUpdateGeneratedValues() ) {
			final InMemoryValueGenerationStrategy[] valueGenerationStrategies = getEntityMetamodel().getInMemoryValueGenerationStrategies();
			int valueGenerationStrategiesSize = valueGenerationStrategies.length;
			if ( valueGenerationStrategiesSize != 0 ) {
				int[] fieldsPreUpdateNeeded = new int[valueGenerationStrategiesSize];
				int count = 0;
				for ( int i = 0; i < valueGenerationStrategiesSize; i++ ) {
					if ( valueGenerationStrategies[i] != null && valueGenerationStrategies[i].getGenerationTiming()
							.includesUpdate() ) {
						fields[i] = valueGenerationStrategies[i].getValueGenerator().generateValue(
								(Session) session,
								object
						);
						setPropertyValue( object, i, fields[i] );
						fieldsPreUpdateNeeded[count++] = i;
					}
				}
//				if ( fieldsPreUpdateNeeded.length != 0 ) {
//					if ( dirtyFields != null ) {
//						dirtyFields = ArrayHelper.join( fieldsPreUpdateNeeded, dirtyFields );
//					}
//					else if ( hasDirtyCollection ) {
//						dirtyFields = fieldsPreUpdateNeeded;
//					}
//					// no dirty fields and no dirty collections so no update needed ???
//				}
				if ( dirtyFields != null ) {
					dirtyFields = ArrayHelper.join( dirtyFields, ArrayHelper.trim( fieldsPreUpdateNeeded, count ) );
				}
			}
		}

		//note: dirtyFields==null means we had no snapshot, and we couldn't get one using select-before-update
		//	  oldFields==null just means we had no snapshot to begin with (we might have used select-before-update to get the dirtyFields)

		final boolean[] tableUpdateNeeded = getTableUpdateNeeded( dirtyFields, hasDirtyCollection );
		final int span = getTableSpan();

		final boolean[] propsToUpdate;
		final String[] updateStrings;
		EntityEntry entry = session.getPersistenceContextInternal().getEntry( object );

		// Ensure that an immutable or non-modifiable entity is not being updated unless it is
		// in the process of being deleted.
		if ( entry == null && !isMutable() ) {
			throw new IllegalStateException( "Updating immutable entity that is not in session yet!" );
		}
		if ( ( entityMetamodel.isDynamicUpdate() && dirtyFields != null ) ) {
			// We need to generate the UPDATE SQL when dynamic-update="true"
			propsToUpdate = getPropertiesToUpdate( dirtyFields, hasDirtyCollection );
			// don't need to check laziness (dirty checking algorithm handles that)
			updateStrings = new String[span];
			for ( int j = 0; j < span; j++ ) {
				updateStrings[j] = tableUpdateNeeded[j] ?
						generateUpdateString( propsToUpdate, j, oldFields, j == 0 && rowId != null ) :
						null;
			}
		}
		else if ( !isModifiableEntity( entry ) ) {
			// We need to generate UPDATE SQL when a non-modifiable entity (e.g., read-only or immutable)
			// needs:
			// - to have references to transient entities set to null before being deleted
			// - to have version incremented do to a "dirty" association
			// If dirtyFields == null, then that means that there are no dirty properties to
			// to be updated; an empty array for the dirty fields needs to be passed to
			// getPropertiesToUpdate() instead of null.
			propsToUpdate = getPropertiesToUpdate(
					( dirtyFields == null ? ArrayHelper.EMPTY_INT_ARRAY : dirtyFields ),
					hasDirtyCollection
			);
			// don't need to check laziness (dirty checking algorithm handles that)
			updateStrings = new String[span];
			for ( int j = 0; j < span; j++ ) {
				updateStrings[j] = tableUpdateNeeded[j] ?
						generateUpdateString( propsToUpdate, j, oldFields, j == 0 && rowId != null ) :
						null;
			}
		}
		else {
			// For the case of dynamic-update="false", or no snapshot, we use the static SQL
			updateStrings = getUpdateStrings(
					rowId != null,
					hasUninitializedLazyProperties( object )
			);
			propsToUpdate = getPropertyUpdateability( object );
		}

		for ( int j = 0; j < span; j++ ) {
			// Now update only the tables with dirty properties (and the table with the version number)
			if ( tableUpdateNeeded[j] ) {
				updateOrInsert(
						id,
						fields,
						oldFields,
						j == 0 ? rowId : null,
						propsToUpdate,
						j,
						oldVersion,
						object,
						updateStrings[j],
						session
				);
			}
		}
	}

	public Serializable insert(Object[] fields, Object object, SharedSessionContractImplementor session)
			throws HibernateException {
		// apply any pre-insert in-memory value generation
		preInsertInMemoryValueGeneration( fields, object, session );

		final int span = getTableSpan();
		final Serializable id;
		if ( entityMetamodel.isDynamicInsert() ) {
			// For the case of dynamic-insert="true", we need to generate the INSERT SQL
			boolean[] notNull = getPropertiesToInsert( fields );
			id = insert( fields, notNull, generateInsertString( true, notNull ), object, session );
			for ( int j = 1; j < span; j++ ) {
				insert( id, fields, notNull, j, generateInsertString( notNull, j ), object, session );
			}
		}
		else {
			// For the case of dynamic-insert="false", use the static SQL
			id = insert( fields, getPropertyInsertability(), getSQLIdentityInsertString(), object, session );
			for ( int j = 1; j < span; j++ ) {
				insert( id, fields, getPropertyInsertability(), j, getSQLInsertStrings()[j], object, session );
			}
		}
		return id;
	}

	public void insert(Object id, Object[] fields, Object object, SharedSessionContractImplementor session) {
		// apply any pre-insert in-memory value generation
		preInsertInMemoryValueGeneration( fields, object, session );

		final int span = getTableSpan();
		if ( entityMetamodel.isDynamicInsert() ) {
			// For the case of dynamic-insert="true", we need to generate the INSERT SQL
			boolean[] notNull = getPropertiesToInsert( fields );
			for ( int j = 0; j < span; j++ ) {
				insert( id, fields, notNull, j, generateInsertString( notNull, j ), object, session );
			}
		}
		else {
			// For the case of dynamic-insert="false", use the static SQL
			for ( int j = 0; j < span; j++ ) {
				insert( id, fields, getPropertyInsertability(), j, getSQLInsertStrings()[j], object, session );
			}
		}
	}

	private void preInsertInMemoryValueGeneration(Object[] fields, Object object, SharedSessionContractImplementor session) {
		if ( getEntityMetamodel().hasPreInsertGeneratedValues() ) {
			final InMemoryValueGenerationStrategy[] strategies = getEntityMetamodel().getInMemoryValueGenerationStrategies();
			for ( int i = 0; i < strategies.length; i++ ) {
				if ( strategies[i] != null && strategies[i].getGenerationTiming().includesInsert() ) {
					fields[i] = strategies[i].getValueGenerator().generateValue( (Session) session, object );
					setPropertyValue( object, i, fields[i] );
				}
			}
		}
	}

	/**
	 * Delete an object
	 */
	public void delete(Object id, Object version, Object object, SharedSessionContractImplementor session)
			throws HibernateException {
		final int span = getTableSpan();
		boolean isImpliedOptimisticLocking = !entityMetamodel.isVersioned() && isAllOrDirtyOptLocking();
		Object[] loadedState = null;
		if ( isImpliedOptimisticLocking ) {
			// need to treat this as if it where optimistic-lock="all" (dirty does *not* make sense);
			// first we need to locate the "loaded" state
			//
			// Note, it potentially could be a proxy, so doAfterTransactionCompletion the location the safe way...
			final EntityKey key = session.generateEntityKey( id, this );
			final PersistenceContext persistenceContext = session.getPersistenceContextInternal();
			Object entity = persistenceContext.getEntity( key );
			if ( entity != null ) {
				EntityEntry entry = persistenceContext.getEntry( entity );
				loadedState = entry.getLoadedState();
			}
		}

		final String[] deleteStrings;
		if ( isImpliedOptimisticLocking && loadedState != null ) {
			// we need to utilize dynamic delete statements
			deleteStrings = generateSQLDeletStrings( loadedState );
		}
		else {
			// otherwise, utilize the static delete statements
			deleteStrings = getSQLDeleteStrings();
		}

		for ( int j = span - 1; j >= 0; j-- ) {
			delete( id, version, j, object, deleteStrings[j], session, loadedState );
		}

	}

	private boolean isAllOrDirtyOptLocking() {
		return entityMetamodel.getOptimisticLockStyle() == OptimisticLockStyle.DIRTY
				|| entityMetamodel.getOptimisticLockStyle() == OptimisticLockStyle.ALL;
	}

	private String[] generateSQLDeletStrings(Object[] loadedState) {
		int span = getTableSpan();
		String[] deleteStrings = new String[span];
		for ( int j = span - 1; j >= 0; j-- ) {
			Delete delete = new Delete()
					.setTableName( getTableName( j ) )
					.addPrimaryKeyColumns( getKeyColumns( j ) );
			if ( getFactory().getSessionFactoryOptions().isCommentsEnabled() ) {
				delete.setComment( "delete " + getEntityName() + " [" + j + "]" );
			}

			boolean[] versionability = getPropertyVersionability();
			Type[] types = getPropertyTypes();
			for ( int i = 0; i < entityMetamodel.getPropertySpan(); i++ ) {
				if ( isPropertyOfTable( i, j ) && versionability[i] ) {
					// this property belongs to the table and it is not specifically
					// excluded from optimistic locking by optimistic-lock="false"
					String[] propertyColumnNames = getPropertyColumnNames( i );
					boolean[] propertyNullness = types[i].toColumnNullness( loadedState[i], getFactory() );
					for ( int k = 0; k < propertyNullness.length; k++ ) {
						if ( propertyNullness[k] ) {
							delete.addWhereFragment( propertyColumnNames[k] + " = ?" );
						}
						else {
							delete.addWhereFragment( propertyColumnNames[k] + " is null" );
						}
					}
				}
			}
			deleteStrings[j] = delete.toStatementString();
		}
		return deleteStrings;
	}

	protected void logStaticSQL() {
		if ( LOG.isDebugEnabled() ) {
			LOG.debugf( "Static SQL for entity: %s", getEntityName() );
			for ( Map.Entry<String, String> entry : sqlLazySelectStringsByFetchGroup.entrySet() ) {
				LOG.debugf( " Lazy select (%s) : %s", entry.getKey(), entry.getValue() );
			}
			if ( sqlVersionSelectString != null ) {
				LOG.debugf( " Version select: %s", sqlVersionSelectString );
			}
			if ( sqlSnapshotSelectString != null ) {
				LOG.debugf( " Snapshot select: %s", sqlSnapshotSelectString );
			}
			for ( int j = 0; j < getTableSpan(); j++ ) {
				LOG.debugf( " Insert %s: %s", j, getSQLInsertStrings()[j] );
				LOG.debugf( " Update %s: %s", j, getSQLUpdateStrings()[j] );
				LOG.debugf( " Delete %s: %s", j, getSQLDeleteStrings()[j] );
			}
			if ( sqlIdentityInsertString != null ) {
				LOG.debugf( " Identity insert: %s", sqlIdentityInsertString );
			}
			if ( sqlUpdateByRowIdString != null ) {
				LOG.debugf( " Update by row id (all fields): %s", sqlUpdateByRowIdString );
			}
			if ( sqlLazyUpdateByRowIdString != null ) {
				LOG.debugf( " Update by row id (non-lazy fields): %s", sqlLazyUpdateByRowIdString );
			}
			if ( sqlInsertGeneratedValuesSelectString != null ) {
				LOG.debugf( " Insert-generated property select: %s", sqlInsertGeneratedValuesSelectString );
			}
			if ( sqlUpdateGeneratedValuesSelectString != null ) {
				LOG.debugf( " Update-generated property select: %s", sqlUpdateGeneratedValuesSelectString );
			}
		}
	}

	@Override
	public String filterFragment(String alias, Map enabledFilters) throws MappingException {
		final StringBuilder sessionFilterFragment = new StringBuilder();
		filterHelper.render( sessionFilterFragment, getFilterAliasGenerator( alias ), enabledFilters );
		return sessionFilterFragment.append( filterFragment( alias ) ).toString();
	}

	@Override
	public String filterFragment(String alias, Map enabledFilters, Set<String> treatAsDeclarations) {
		final StringBuilder sessionFilterFragment = new StringBuilder();
		filterHelper.render( sessionFilterFragment, getFilterAliasGenerator( alias ), enabledFilters );
		return sessionFilterFragment.append( filterFragment( alias, treatAsDeclarations ) ).toString();
	}

	public String generateFilterConditionAlias(String rootAlias) {
		return rootAlias;
	}

	public String oneToManyFilterFragment(String alias) throws MappingException {
		return "";
	}

	@Override
	public String oneToManyFilterFragment(String alias, Set<String> treatAsDeclarations) {
		return oneToManyFilterFragment( alias );
	}

	@Override
	public String fromJoinFragment(String alias, boolean innerJoin, boolean includeSubclasses) {
		// NOTE : Not calling createJoin here is just a performance optimization
		return getSubclassTableSpan() == 1
				? ""
				: createJoin(
				alias,
				innerJoin,
				includeSubclasses,
				Collections.emptySet(),
				null
		).toFromFragmentString();
	}

	@Override
	public String fromJoinFragment(
			String alias,
			boolean innerJoin,
			boolean includeSubclasses,
			Set<String> treatAsDeclarations) {
		// NOTE : Not calling createJoin here is just a performance optimization
		return getSubclassTableSpan() == 1
				? ""
				: createJoin( alias, innerJoin, includeSubclasses, treatAsDeclarations, null ).toFromFragmentString();
	}

	@Override
	public String fromJoinFragment(
			String alias,
			boolean innerJoin,
			boolean includeSubclasses,
			Set<String> treatAsDeclarations,
			Set<String> referencedTables) {
		return getSubclassTableSpan() == 1
				? ""
				: createJoin( alias, innerJoin, includeSubclasses, treatAsDeclarations, referencedTables ).toFromFragmentString();
	}

	@Override
	public String whereJoinFragment(String alias, boolean innerJoin, boolean includeSubclasses) {
		// NOTE : Not calling createJoin here is just a performance optimization
		return getSubclassTableSpan() == 1
				? ""
				: createJoin(
				alias,
				innerJoin,
				includeSubclasses,
				Collections.emptySet(),
				null
		).toWhereFragmentString();
	}

	@Override
	public String whereJoinFragment(
			String alias,
			boolean innerJoin,
			boolean includeSubclasses,
			Set<String> treatAsDeclarations) {
		// NOTE : Not calling createJoin here is just a performance optimization
		return getSubclassTableSpan() == 1
				? ""
				: createJoin( alias, innerJoin, includeSubclasses, treatAsDeclarations, null ).toWhereFragmentString();
	}

	protected boolean isSubclassTableLazy(int j) {
		return false;
	}

	protected JoinFragment createJoin(
			String name,
			boolean innerJoin,
			boolean includeSubclasses,
			Set<String> treatAsDeclarations) {
		return createJoin(name, innerJoin, includeSubclasses, treatAsDeclarations, null);
	}

	protected JoinFragment createJoin(
			String name,
			boolean innerJoin,
			boolean includeSubclasses,
			Set<String> treatAsDeclarations,
			Set<String> referencedTables) {
		// IMPL NOTE : all joins join to the pk of the driving table
		final String[] idCols = StringHelper.qualify( name, getIdentifierColumnNames() );
		final JoinFragment join = getFactory().getDialect().createOuterJoinFragment();
		final int tableSpan = getSubclassTableSpan();
		// IMPL NOTE : notice that we skip the first table; it is the driving table!
		for ( int j = 1; j < tableSpan; j++ ) {
			final JoinType joinType = determineSubclassTableJoinType(
					j,
					innerJoin,
					includeSubclasses,
					treatAsDeclarations,
					referencedTables
			);

			if ( joinType != null && joinType != JoinType.NONE ) {
				join.addJoin(
						getSubclassTableName( j ),
						generateTableAlias( name, j ),
						idCols,
						getSubclassTableKeyColumns( j ),
						joinType
				);
			}
		}
		return join;
	}

	protected SqlAstJoinType determineSubclassTableJoinType(
			int subclassTableNumber,
			boolean canInnerJoin,
			boolean includeSubclasses,
			Set<String> treatAsDeclarations) {
		if ( isClassOrSuperclassTable( subclassTableNumber ) ) {
			final boolean shouldInnerJoin = canInnerJoin
					&& !isInverseTable( subclassTableNumber )
					&& !isNullableTable( subclassTableNumber );
			// the table is either this persister's driving table or (one of) its super class persister's driving
			// tables which can be inner joined as long as the `shouldInnerJoin` condition resolves to true
			return shouldInnerJoin ? SqlAstJoinType.INNER : SqlAstJoinType.LEFT;
		}

		// otherwise we have a subclass table and need to look a little deeper...

		// IMPL NOTE : By default includeSubclasses indicates that all subclasses should be joined and that each
		// subclass ought to be joined by outer-join.  However, TREAT-AS always requires that an inner-join be used
		// so we give TREAT-AS higher precedence...

		if ( isSubclassTableIndicatedByTreatAsDeclarations( subclassTableNumber, treatAsDeclarations ) ) {
			return SqlAstJoinType.INNER;
		}

		if ( includeSubclasses
				&& !isSubclassTableSequentialSelect( subclassTableNumber )
				&& !isSubclassTableLazy( subclassTableNumber ) ) {
			return SqlAstJoinType.LEFT;
		}
		return SqlAstJoinType.INNER;
	}

	protected JoinType determineSubclassTableJoinType(
			int subclassTableNumber,
			boolean canInnerJoin,
			boolean includeSubclasses,
			Set<String> treatAsDeclarations,
			Set<String> referencedTables) {

		if ( isClassOrSuperclassJoin( subclassTableNumber ) ) {
			String superclassTableName = getSubclassTableName( subclassTableNumber );
			if ( referencedTables != null && canOmitSuperclassTableJoin() && !referencedTables.contains(
					superclassTableName ) ) {
				return JoinType.NONE;
			}
			final boolean shouldInnerJoin = canInnerJoin
					&& !isInverseTable( subclassTableNumber )
					&& !isNullableTable( subclassTableNumber );
			// the table is either this persister's driving table or (one of) its super class persister's driving
			// tables which can be inner joined as long as the `shouldInnerJoin` condition resolves to true
			return shouldInnerJoin ? JoinType.INNER_JOIN : JoinType.LEFT_OUTER_JOIN;
		}

		// otherwise we have a subclass table and need to look a little deeper...

		// IMPL NOTE : By default includeSubclasses indicates that all subclasses should be joined and that each
		// subclass ought to be joined by outer-join.  However, TREAT-AS always requires that an inner-join be used
		// so we give TREAT-AS higher precedence...

		if ( isSubclassTableIndicatedByTreatAsDeclarations( subclassTableNumber, treatAsDeclarations ) ) {
			return JoinType.INNER_JOIN;
		}

		if ( includeSubclasses
				&& !isSubclassTableSequentialSelect( subclassTableNumber )
				&& !isSubclassTableLazy( subclassTableNumber ) ) {
			return JoinType.LEFT_OUTER_JOIN;
		}

		return JoinType.NONE;
	}

	protected boolean isSubclassTableIndicatedByTreatAsDeclarations(
			int subclassTableNumber,
			Set<String> treatAsDeclarations) {
		return false;
	}


	protected JoinFragment createJoin(int[] tableNumbers, String drivingAlias) {
		final String[] keyCols = StringHelper.qualify( drivingAlias, getSubclassTableKeyColumns( tableNumbers[0] ) );
		final JoinFragment jf = getFactory().getDialect().createOuterJoinFragment();
		// IMPL NOTE : notice that we skip the first table; it is the driving table!
		for ( int i = 1; i < tableNumbers.length; i++ ) {
			final int j = tableNumbers[i];
			jf.addJoin(
					getSubclassTableName( j ),
					generateTableAlias( getRootAlias(), j ),
					keyCols,
					getSubclassTableKeyColumns( j ),
					isInverseSubclassTable( j ) || isNullableSubclassTable( j )
							? JoinType.LEFT_OUTER_JOIN
							: JoinType.INNER_JOIN
			);
		}
		return jf;
	}

	protected SelectFragment createSelect(
			final int[] subclassColumnNumbers,
			final int[] subclassFormulaNumbers) {

		SelectFragment selectFragment = new SelectFragment();

		int[] columnTableNumbers = getSubclassColumnTableNumberClosure();
		String[] columnAliases = getSubclassColumnAliasClosure();
		String[] columnReaderTemplates = getSubclassColumnReaderTemplateClosure();
		for ( int i = 0; i < subclassColumnNumbers.length; i++ ) {
			int columnNumber = subclassColumnNumbers[i];
			if ( subclassColumnSelectableClosure[columnNumber] ) {
				final String subalias = generateTableAlias( getRootAlias(), columnTableNumbers[columnNumber] );
				selectFragment.addColumnTemplate(
						subalias,
						columnReaderTemplates[columnNumber],
						columnAliases[columnNumber]
				);
			}
		}

		int[] formulaTableNumbers = getSubclassFormulaTableNumberClosure();
		String[] formulaTemplates = getSubclassFormulaTemplateClosure();
		String[] formulaAliases = getSubclassFormulaAliasClosure();
		for ( int i = 0; i < subclassFormulaNumbers.length; i++ ) {
			int formulaNumber = subclassFormulaNumbers[i];
			final String subalias = generateTableAlias( getRootAlias(), formulaTableNumbers[formulaNumber] );
			selectFragment.addFormula( subalias, formulaTemplates[formulaNumber], formulaAliases[formulaNumber] );
		}

		return selectFragment;
	}

	protected String createFrom(int tableNumber, String alias) {
		return getSubclassTableName( tableNumber ) + ' ' + alias;
	}

	protected String createWhereByKey(int tableNumber, String alias) {
		//TODO: move to .sql package, and refactor with similar things!
		return String.join(
				"=? and ",
				StringHelper.qualify( alias, getSubclassTableKeyColumns( tableNumber ) )
		) + "=?";
	}

	protected String renderSelect(
			final int[] tableNumbers,
			final int[] columnNumbers,
			final int[] formulaNumbers) {

		Arrays.sort( tableNumbers ); //get 'em in the right order (not that it really matters)

		//render the where and from parts
		int drivingTable = tableNumbers[0];
		final String drivingAlias = generateTableAlias(
				getRootAlias(),
				drivingTable
		); //we *could* regerate this inside each called method!
		final String where = createWhereByKey( drivingTable, drivingAlias );
		final String from = createFrom( drivingTable, drivingAlias );

		//now render the joins
		JoinFragment jf = createJoin( tableNumbers, drivingAlias );

		//now render the select clause
		SelectFragment selectFragment = createSelect( columnNumbers, formulaNumbers );

		//now tie it all together
		Select select = new Select( getFactory().getDialect() );
		select.setSelectClause( selectFragment.toFragmentString().substring( 2 ) );
		select.setFromClause( from );
		select.setWhereClause( where );
		select.setOuterJoins( jf.toFromFragmentString(), jf.toWhereFragmentString() );
		if ( getFactory().getSessionFactoryOptions().isCommentsEnabled() ) {
			select.setComment( "sequential select " + getEntityName() );
		}
		return select.toStatementString();
	}

	private String getRootAlias() {
		return StringHelper.generateAlias( getEntityName() );
	}

	/**
	 * Post-construct is a callback for AbstractEntityPersister subclasses to call after they are all done with their
	 * constructor processing.  It allows AbstractEntityPersister to extend its construction after all subclass-specific
	 * details have been handled.
	 *
	 * @param mapping The mapping
	 *
	 * @throws MappingException Indicates a problem accessing the Mapping
	 */
	protected void postConstruct(Mapping mapping) throws MappingException {
		initPropertyPaths( mapping );

		//doLateInit();
		prepareEntityIdentifierDefinition();
	}

	private void doLateInit() {
		//insert/update/delete SQL
		final int joinSpan = getTableSpan();
		sqlDeleteStrings = new String[joinSpan];
		sqlInsertStrings = new String[joinSpan];
		sqlUpdateStrings = new String[joinSpan];
		sqlLazyUpdateStrings = new String[joinSpan];

		sqlUpdateByRowIdString = rowIdName == null ?
				null :
				generateUpdateString( getPropertyUpdateability(), 0, true );
		sqlLazyUpdateByRowIdString = rowIdName == null ?
				null :
				generateUpdateString( getNonLazyPropertyUpdateability(), 0, true );

		for ( int j = 0; j < joinSpan; j++ ) {
			sqlInsertStrings[j] = customSQLInsert[j] == null ?
					generateInsertString( getPropertyInsertability(), j ) :
						substituteBrackets( customSQLInsert[j]);
			sqlUpdateStrings[j] = customSQLUpdate[j] == null ?
					generateUpdateString( getPropertyUpdateability(), j, false ) :
						substituteBrackets( customSQLUpdate[j]);
			sqlLazyUpdateStrings[j] = customSQLUpdate[j] == null ?
					generateUpdateString( getNonLazyPropertyUpdateability(), j, false ) :
						substituteBrackets( customSQLUpdate[j]);
			sqlDeleteStrings[j] = customSQLDelete[j] == null ?
					generateDeleteString( j ) :
						substituteBrackets( customSQLDelete[j]);
		}

		tableHasColumns = new boolean[joinSpan];
		for ( int j = 0; j < joinSpan; j++ ) {
			tableHasColumns[j] = sqlUpdateStrings[j] != null;
		}

		//select SQL
		sqlSnapshotSelectString = generateSnapshotSelectString();
		sqlLazySelectStringsByFetchGroup = generateLazySelectStringsByFetchGroup();
		sqlVersionSelectString = generateSelectVersionString();
		if ( hasInsertGeneratedProperties() ) {
			sqlInsertGeneratedValuesSelectString = generateInsertGeneratedValuesSelectString();
		}
		if ( hasUpdateGeneratedProperties() ) {
			sqlUpdateGeneratedValuesSelectString = generateUpdateGeneratedValuesSelectString();
		}
		if ( isIdentifierAssignedByInsert() ) {
			identityDelegate = ( (PostInsertIdentifierGenerator) getIdentifierGenerator() )
					.getInsertGeneratedIdentifierDelegate( this, getFactory().getDialect(), useGetGeneratedKeys() );
			sqlIdentityInsertString = customSQLInsert[0] == null
					? generateIdentityInsertString( getPropertyInsertability() )
					: substituteBrackets( customSQLInsert[0] );
		}
		else {
			sqlIdentityInsertString = null;
		}

		logStaticSQL();
	}

	private String substituteBrackets(String sql) {
		throw new NotYetImplementedFor6Exception( getClass() );
	}

	public final void postInstantiate() throws MappingException {
		doLateInit();

		prepareLoader( singleIdEntityLoader );
		prepareLoader( multiIdEntityLoader );
		prepareLoader( naturalIdLoader );

		doPostInstantiate();
	}

	private void prepareLoader(Loader loader) {
		if ( loader instanceof Preparable ) {
			( (Preparable) loader ).prepare();
		}
	}

	protected void doPostInstantiate() {
	}

	/**
	 * Load an instance using either the <tt>forUpdateLoader</tt> or the outer joining <tt>loader</tt>,
	 * depending upon the value of the <tt>lock</tt> parameter
	 */
	public Object load(Object id, Object optionalObject, LockMode lockMode, SharedSessionContractImplementor session) {
		return load( id, optionalObject, new LockOptions().setLockMode( lockMode ), session );
	}

	/**
	 * Load an instance using either the <tt>forUpdateLoader</tt> or the outer joining <tt>loader</tt>,
	 * depending upon the value of the <tt>lock</tt> parameter
	 */
	public Object load(Object id, Object optionalObject, LockOptions lockOptions, SharedSessionContractImplementor session)
			throws HibernateException {
		return doLoad( id, optionalObject, lockOptions, session, null );
	}

	public Object load(Serializable id, Object optionalObject, LockOptions lockOptions, SharedSessionContractImplementor session, Boolean readOnly)
			throws HibernateException {
		return doLoad( id, optionalObject, lockOptions, session, readOnly );
	}

	private Object doLoad(Serializable id, Object optionalObject, LockOptions lockOptions, SharedSessionContractImplementor session, Boolean readOnly)
			throws HibernateException {
		if ( LOG.isTraceEnabled() ) {
			LOG.tracev( "Fetching entity: {0}", MessageHelper.infoString( this, id, getFactory() ) );
		}

<<<<<<< HEAD
		return singleIdEntityLoader.load( id, lockOptions, session );
	}

	public SingleIdEntityLoader getSingleIdEntityLoader() {
		return singleIdEntityLoader;
=======
		final UniqueEntityLoader loader = getAppropriateLoader( lockOptions, session );
		return loader.load( id, optionalObject, session, lockOptions, readOnly );
>>>>>>> 63a96e33
	}

	@Override
	public Object initializeEnhancedEntityUsedAsProxy(
			Object entity,
			String nameOfAttributeBeingAccessed,
			SharedSessionContractImplementor session) {
		final BytecodeEnhancementMetadata enhancementMetadata = getEntityMetamodel().getBytecodeEnhancementMetadata();
		final BytecodeLazyAttributeInterceptor currentInterceptor = enhancementMetadata.extractLazyInterceptor( entity );
		if ( currentInterceptor instanceof EnhancementAsProxyLazinessInterceptor ) {
			final EnhancementAsProxyLazinessInterceptor proxyInterceptor = (EnhancementAsProxyLazinessInterceptor) currentInterceptor;

			final EntityKey entityKey = proxyInterceptor.getEntityKey();
			final Serializable identifier = entityKey.getIdentifier();
			final Object loaded = singleIdEntityLoader.load(
					identifier,
					entity,
					LockOptions.READ,
					session
			);

			if ( loaded == null ) {
				final PersistenceContext persistenceContext = session.getPersistenceContext();
				persistenceContext.removeEntry( entity );
				persistenceContext.removeEntity( entityKey );
				session.getFactory().getEntityNotFoundDelegate().handleEntityNotFound(
						entityKey.getEntityName(),
						identifier
				);
			}

			final LazyAttributeLoadingInterceptor interceptor = enhancementMetadata.injectInterceptor(
					entity,
					identifier,
					session
			);

			final Object value;
			if ( nameOfAttributeBeingAccessed == null ) {
				return null;
			}
			else if ( interceptor.isAttributeLoaded( nameOfAttributeBeingAccessed ) ) {
				value = getEntityTuplizer().getPropertyValue( entity, nameOfAttributeBeingAccessed );
			}
			else {
				value = ( (LazyPropertyInitializer) this ).initializeLazyProperty( nameOfAttributeBeingAccessed, entity, session );
			}

			return interceptor.readObject(
					entity,
					nameOfAttributeBeingAccessed,
					value
			);
		}

		throw new IllegalStateException(  );
	}

	@Override
	public List multiLoad(Object[] ids, SharedSessionContractImplementor session, MultiLoadOptions loadOptions) {
		return multiIdEntityLoader.load( ids, loadOptions, session );
	}

	public void registerAffectingFetchProfile(String fetchProfileName) {
		affectingFetchProfileNames.add( fetchProfileName );
	}

	@Override
	public boolean isAffectedByEntityGraph(LoadQueryInfluencers loadQueryInfluencers) {
		if ( loadQueryInfluencers.getEffectiveEntityGraph().getGraph() == null ) {
			return false;
		}

		return loadQueryInfluencers.getEffectiveEntityGraph().getGraph().appliesTo( getEntityName() );
	}

	@Override
	public boolean isAffectedByEnabledFetchProfiles(LoadQueryInfluencers loadQueryInfluencers) {
		for ( String s : loadQueryInfluencers.getEnabledFetchProfileNames() ) {
			if ( affectingFetchProfileNames.contains( s ) ) {
				return true;
			}
		}
		return false;
	}

	@Override
	public boolean isAffectedByEnabledFilters(LoadQueryInfluencers loadQueryInfluencers) {
		return loadQueryInfluencers.hasEnabledFilters()
				&& filterHelper.isAffectedBy( loadQueryInfluencers.getEnabledFilters() );
	}

	protected final boolean isAllNull(Object[] array, int tableNumber) {
		for ( int i = 0; i < array.length; i++ ) {
			if ( isPropertyOfTable( i, tableNumber ) && array[i] != null ) {
				return false;
			}
		}
		return true;
	}

	public boolean isSubclassPropertyNullable(int i) {
		return subclassPropertyNullabilityClosure[i];
	}

	/**
	 * Transform the array of property indexes to an array of booleans,
	 * true when the property is dirty
	 */
	protected final boolean[] getPropertiesToUpdate(final int[] dirtyProperties, final boolean hasDirtyCollection) {
		final boolean[] propsToUpdate = new boolean[entityMetamodel.getPropertySpan()];
		final boolean[] updateability = getPropertyUpdateability(); //no need to check laziness, dirty checking handles that
		for ( int j = 0; j < dirtyProperties.length; j++ ) {
			int property = dirtyProperties[j];
			if ( updateability[property] ) {
				propsToUpdate[property] = true;
			}
		}
		if ( isVersioned() && updateability[getVersionProperty()] ) {
			propsToUpdate[getVersionProperty()] =
					Versioning.isVersionIncrementRequired(
							dirtyProperties,
							hasDirtyCollection,
							getPropertyVersionability()
					);
		}
		return propsToUpdate;
	}

	/**
	 * Transform the array of property indexes to an array of booleans,
	 * true when the property is insertable and non-null
	 */
	protected boolean[] getPropertiesToInsert(Object[] fields) {
		boolean[] notNull = new boolean[fields.length];
		boolean[] insertable = getPropertyInsertability();
		for ( int i = 0; i < fields.length; i++ ) {
			notNull[i] = insertable[i] && fields[i] != null;
		}
		return notNull;
	}

	/**
	 * Locate the property-indices of all properties considered to be dirty.
	 *
	 * @param currentState The current state of the entity (the state to be checked).
	 * @param previousState The previous state of the entity (the state to be checked against).
	 * @param entity The entity for which we are checking state dirtiness.
	 * @param session The session in which the check is occurring.
	 *
	 * @return <tt>null</tt> or the indices of the dirty properties
	 *
	 * @throws HibernateException
	 */
	public int[] findDirty(Object[] currentState, Object[] previousState, Object entity, SharedSessionContractImplementor session)
			throws HibernateException {
		int[] props = TypeHelper.findDirty(
				entityMetamodel.getProperties(),
				currentState,
				previousState,
				propertyColumnUpdateable,
				session
		);
		if ( props == null ) {
			return null;
		}
		else {
			logDirtyProperties( props );
			return props;
		}
	}

	/**
	 * Locate the property-indices of all properties considered to be dirty.
	 *
	 * @param old The old state of the entity.
	 * @param current The current state of the entity.
	 * @param entity The entity for which we are checking state modification.
	 * @param session The session in which the check is occurring.
	 *
	 * @return <tt>null</tt> or the indices of the modified properties
	 *
	 * @throws HibernateException
	 */
	public int[] findModified(Object[] old, Object[] current, Object entity, SharedSessionContractImplementor session)
			throws HibernateException {
		int[] props = TypeHelper.findModified(
				entityMetamodel.getProperties(),
				current,
				old,
				propertyColumnUpdateable,
				getPropertyUpdateability(),
				session
		);
		if ( props == null ) {
			return null;
		}
		else {
			logDirtyProperties( props );
			return props;
		}
	}

	/**
	 * Which properties appear in the SQL update?
	 * (Initialized, updateable ones!)
	 */
	protected boolean[] getPropertyUpdateability(Object entity) {
		return hasUninitializedLazyProperties( entity )
				? getNonLazyPropertyUpdateability()
				: getPropertyUpdateability();
	}

	private void logDirtyProperties(int[] props) {
		if ( LOG.isTraceEnabled() ) {
			for ( int i = 0; i < props.length; i++ ) {
				String propertyName = entityMetamodel.getProperties()[props[i]].getName();
				LOG.trace( StringHelper.qualify( getEntityName(), propertyName ) + " is dirty" );
			}
		}
	}

	public SessionFactoryImplementor getFactory() {
		return factory;
	}

	public EntityMetamodel getEntityMetamodel() {
		return entityMetamodel;
	}

	@Override
	public boolean canReadFromCache() {
		return canReadFromCache;
	}

	@Override
	public boolean canWriteToCache() {
		return canWriteToCache;
	}

	public boolean hasCache() {
		return canWriteToCache;
	}

	public EntityDataAccess getCacheAccessStrategy() {
		return cacheAccessStrategy;
	}

	@Override
	public CacheEntryStructure getCacheEntryStructure() {
		return cacheEntryHelper.getCacheEntryStructure();
	}

	@Override
	public CacheEntry buildCacheEntry(Object entity, Object[] state, Object version, SharedSessionContractImplementor session) {
		return cacheEntryHelper.buildCacheEntry( entity, state, version, session );
	}

	public boolean hasNaturalIdCache() {
		return naturalIdRegionAccessStrategy != null;
	}

	public NaturalIdDataAccess getNaturalIdCacheAccessStrategy() {
		return naturalIdRegionAccessStrategy;
	}

	public Comparator getVersionComparator() {
		return isVersioned() ? getVersionType().getComparator() : null;
	}

	// temporary ~~~~~~~~~~~~~~~~~~~~~~~~~~~~~~~~~~~~~~~~~~~~~~~~~~~~~~~~~~~~~~
	public final String getEntityName() {
		return entityMetamodel.getName();
	}

	public EntityType getEntityType() {
		return entityMetamodel.getEntityType();
	}

	public boolean isPolymorphic() {
		return entityMetamodel.isPolymorphic();
	}

	public boolean isInherited() {
		return entityMetamodel.isInherited();
	}

	public boolean hasCascades() {
		return entityMetamodel.hasCascades();
	}

	public boolean hasIdentifierProperty() {
		return !entityMetamodel.getIdentifierProperty().isVirtual();
	}

	public VersionType getVersionType() {
		return (VersionType) locateVersionType();
	}

	private Type locateVersionType() {
		return entityMetamodel.getVersionProperty() == null ?
				null :
				entityMetamodel.getVersionProperty().getType();
	}

	public int getVersionProperty() {
		return entityMetamodel.getVersionPropertyIndex();
	}

	public boolean isVersioned() {
		return entityMetamodel.isVersioned();
	}

	public boolean isIdentifierAssignedByInsert() {
		return entityMetamodel.getIdentifierProperty().isIdentifierAssignedByInsert();
	}

	public boolean hasLazyProperties() {
		return entityMetamodel.hasLazyProperties();
	}

//	public boolean hasUninitializedLazyProperties(Object entity) {
//		if ( hasLazyProperties() ) {
//			InterceptFieldCallback callback = ( ( InterceptFieldEnabled ) entity ).getInterceptFieldCallback();
//			return callback != null && !( ( FieldInterceptor ) callback ).isInitialized();
//		}
//		else {
//			return false;
//		}
//	}

	public void afterReassociate(Object entity, SharedSessionContractImplementor session) {
		if ( getEntityMetamodel().getBytecodeEnhancementMetadata().isEnhancedForLazyLoading() ) {
			final BytecodeLazyAttributeInterceptor interceptor = getEntityMetamodel().getBytecodeEnhancementMetadata()
					.extractLazyInterceptor( entity );
			if ( interceptor == null ) {
				getEntityMetamodel().getBytecodeEnhancementMetadata().injectInterceptor(
						entity,
						getIdentifier( entity, session ),
						session
				);
			}
			else {
				interceptor.setSession( session );
			}
		}

		handleNaturalIdReattachment( entity, session );
	}

	private void handleNaturalIdReattachment(Object entity, SharedSessionContractImplementor session) {
		if ( !hasNaturalIdentifier() ) {
			return;
		}

		if ( getEntityMetamodel().hasImmutableNaturalId() ) {
			// we assume there were no changes to natural id during detachment for now, that is validated later
			// during flush.
			return;
		}

		final PersistenceContext persistenceContext = session.getPersistenceContextInternal();
		final NaturalIdHelper naturalIdHelper = persistenceContext.getNaturalIdHelper();
		final Object id = getIdentifier( entity, session );

		// for reattachment of mutable natural-ids, we absolutely positively have to grab the snapshot from the
		// database, because we have no other way to know if the state changed while detached.
		final Object[] naturalIdSnapshot;
		final Object[] entitySnapshot = persistenceContext.getDatabaseSnapshot( id, this );
		if ( entitySnapshot == StatefulPersistenceContext.NO_ROW ) {
			naturalIdSnapshot = null;
		}
		else {
			naturalIdSnapshot = naturalIdHelper.extractNaturalIdValues( entitySnapshot, this );
		}

		naturalIdHelper.removeSharedNaturalIdCrossReference( this, id, naturalIdSnapshot );
		naturalIdHelper.manageLocalNaturalIdCrossReference(
				this,
				id,
				naturalIdHelper.extractNaturalIdValues( entity, this ),
				naturalIdSnapshot,
				CachedNaturalIdValueSource.UPDATE
		);
	}

	public Boolean isTransient(Object entity, SharedSessionContractImplementor session) throws HibernateException {
		final Object id;
		if ( canExtractIdOutOfEntity() ) {
			id = getIdentifier( entity, session );
		}
		else {
			id = null;
		}
		// we *always* assume an instance with a null
		// identifier or no identifier property is unsaved!
		if ( id == null ) {
			return Boolean.TRUE;
		}

		// check the version unsaved-value, if appropriate
		final Object version = getVersion( entity );
		if ( isVersioned() ) {
			// let this take precedence if defined, since it works for
			// assigned identifiers
			Boolean result = entityMetamodel.getVersionProperty()
					.getUnsavedValue().isUnsaved( version );
			if ( result != null ) {
				return result;
			}
		}

		// check the id unsaved-value
		Boolean result = entityMetamodel.getIdentifierProperty()
				.getUnsavedValue().isUnsaved( id );
		if ( result != null ) {
			return result;
		}

		// check to see if it is in the second-level cache
		if ( session.getCacheMode().isGetEnabled() && canReadFromCache() ) {
			final EntityDataAccess cache = getCacheAccessStrategy();
			final Object ck = cache.generateCacheKey( id, this, session.getFactory(), session.getTenantIdentifier() );
			final Object ce = CacheHelper.fromSharedCache( session, ck, getCacheAccessStrategy() );
			if ( ce != null ) {
				return Boolean.FALSE;
			}
		}

		return null;
	}

	public boolean hasCollections() {
		return entityMetamodel.hasCollections();
	}

	public boolean hasMutableProperties() {
		return entityMetamodel.hasMutableProperties();
	}

	public boolean isMutable() {
		return entityMetamodel.isMutable();
	}

	protected final boolean isModifiableEntity(EntityEntry entry) {
		return ( entry == null ? isMutable() : entry.isModifiableEntity() );
	}

	public boolean isAbstract() {
		return entityMetamodel.isAbstract();
	}

	public boolean hasSubclasses() {
		return entityMetamodel.hasSubclasses();
	}

	public boolean hasProxy() {
		// skip proxy instantiation if entity is bytecode enhanced
		return entityMetamodel.isLazy() && !entityMetamodel.getBytecodeEnhancementMetadata().isEnhancedForLazyLoading();
	}

	public IdentifierGenerator getIdentifierGenerator() throws HibernateException {
		return entityMetamodel.getIdentifierProperty().getIdentifierGenerator();
	}

	public String getRootEntityName() {
		return entityMetamodel.getRootName();
	}

	public ClassMetadata getClassMetadata() {
		return this;
	}

	public String getMappedSuperclass() {
		return entityMetamodel.getSuperclass();
	}

	public boolean isExplicitPolymorphism() {
		return entityMetamodel.isExplicitPolymorphism();
	}

	protected boolean useDynamicUpdate() {
		return entityMetamodel.isDynamicUpdate();
	}

	protected boolean useDynamicInsert() {
		return entityMetamodel.isDynamicInsert();
	}

	protected boolean hasEmbeddedCompositeIdentifier() {
		return entityMetamodel.getIdentifierProperty().isEmbedded();
	}

	public boolean canExtractIdOutOfEntity() {
		return hasIdentifierProperty() || hasEmbeddedCompositeIdentifier() || hasIdentifierMapper();
	}

	private boolean hasIdentifierMapper() {
		return entityMetamodel.getIdentifierProperty().hasIdentifierMapper();
	}

	public String[] getKeyColumnNames() {
		return getIdentifierColumnNames();
	}

	public String getName() {
		return getEntityName();
	}

	public boolean isCollection() {
		return false;
	}

	public boolean consumesEntityAlias() {
		return true;
	}

	public boolean consumesCollectionAlias() {
		return false;
	}

	/**
	 * {@inheritDoc}
	 *
	 * Warning:
	 * When there are duplicated property names in the subclasses
	 * then this method may return the wrong results.
	 * To ensure correct results, this method should only be used when
	 * {@literal this} is the concrete EntityPersister (since the
	 * concrete EntityPersister cannot have duplicated property names).
	 */
	@Override
	public Type getPropertyType(String propertyName) throws MappingException {
		return propertyMapping.toType( propertyName );
	}

	public Type getType() {
		return entityMetamodel.getEntityType();
	}

	public boolean isSelectBeforeUpdateRequired() {
		return entityMetamodel.isSelectBeforeUpdate();
	}

	protected final OptimisticLockStyle optimisticLockStyle() {
		return entityMetamodel.getOptimisticLockStyle();
	}

	public Object createProxy(Object id, SharedSessionContractImplementor session) throws HibernateException {
		return representationStrategy.getProxyFactory().getProxy( id, session );
	}

	public String toString() {
		return StringHelper.unqualify( getClass().getName() ) +
				'(' + entityMetamodel.getName() + ')';
	}

	public final String selectFragment(
			Joinable rhs,
			String rhsAlias,
			String lhsAlias,
			String entitySuffix,
			String collectionSuffix,
			boolean includeCollectionColumns) {
		return selectFragment( lhsAlias, entitySuffix );
	}

	public boolean isInstrumented() {
		return entityMetamodel.getBytecodeEnhancementMetadata().isEnhancedForLazyLoading();
	}

	public boolean hasInsertGeneratedProperties() {
		return entityMetamodel.hasInsertGeneratedValues();
	}

	public boolean hasUpdateGeneratedProperties() {
		return entityMetamodel.hasUpdateGeneratedValues();
	}

	public boolean isVersionPropertyGenerated() {
		return isVersioned() && getEntityMetamodel().isVersionGenerated();
	}

	public boolean isVersionPropertyInsertable() {
		return isVersioned() && getPropertyInsertability()[getVersionProperty()];
	}

	@Override
	public void afterInitialize(Object entity, SharedSessionContractImplementor session) {
		if ( entity instanceof PersistentAttributeInterceptable && getRepresentationStrategy().getMode() == RepresentationMode.POJO ) {
			final BytecodeLazyAttributeInterceptor interceptor = getEntityMetamodel().getBytecodeEnhancementMetadata()
					.extractLazyInterceptor( entity );
			if ( interceptor == null || interceptor instanceof EnhancementAsProxyLazinessInterceptor ) {
				getEntityMetamodel().getBytecodeEnhancementMetadata().injectInterceptor(
						entity,
						getIdentifier( entity, session ),
						session
				);
			}
			else {
				if ( interceptor.getLinkedSession() == null ) {
					interceptor.setSession( session );
				}
			}
		}

		// clear the fields that are marked as dirty in the dirtyness tracker
		if ( entity instanceof SelfDirtinessTracker ) {
			( (SelfDirtinessTracker) entity ).$$_hibernate_clearDirtyAttributes();
		}

		if ( singleIdEntityLoader instanceof Preparable ) {
			( (Preparable) singleIdEntityLoader ).prepare();
		}
	}

	public String[] getPropertyNames() {
		return entityMetamodel.getPropertyNames();
	}

	public Type[] getPropertyTypes() {
		return entityMetamodel.getPropertyTypes();
	}

	public boolean[] getPropertyLaziness() {
		return entityMetamodel.getPropertyLaziness();
	}

	public boolean[] getPropertyUpdateability() {
		return entityMetamodel.getPropertyUpdateability();
	}

	public boolean[] getPropertyCheckability() {
		return entityMetamodel.getPropertyCheckability();
	}

	public boolean[] getNonLazyPropertyUpdateability() {
		return entityMetamodel.getNonlazyPropertyUpdateability();
	}

	public boolean[] getPropertyInsertability() {
		return entityMetamodel.getPropertyInsertability();
	}

	/**
	 * @deprecated no simple, direct replacement
	 */
	@Deprecated
	public ValueInclusion[] getPropertyInsertGenerationInclusions() {
		return null;
	}

	/**
	 * @deprecated no simple, direct replacement
	 */
	@Deprecated
	public ValueInclusion[] getPropertyUpdateGenerationInclusions() {
		return null;
	}

	public boolean[] getPropertyNullability() {
		return entityMetamodel.getPropertyNullability();
	}

	public boolean[] getPropertyVersionability() {
		return entityMetamodel.getPropertyVersionability();
	}

	public CascadeStyle[] getPropertyCascadeStyles() {
		return entityMetamodel.getCascadeStyles();
	}

	public final Class getMappedClass() {
		return getMappedJavaTypeDescriptor().getJavaType();
	}

	public boolean implementsLifecycle() {
		return Lifecycle.class.isAssignableFrom( getMappedClass() );
	}

	public Class getConcreteProxyClass() {
		final JavaTypeDescriptor<?> proxyJavaTypeDescriptor = getRepresentationStrategy().getProxyJavaTypeDescriptor();
		return proxyJavaTypeDescriptor != null ? proxyJavaTypeDescriptor.getJavaType() : javaTypeDescriptor.getJavaType();
	}

	public void setPropertyValues(Object object, Object[] values) {
		if ( accessOptimizer != null ) {
			accessOptimizer.setPropertyValues( object, values );
		}
		else {
			if ( hasSubclasses() ) {
				visitAttributeMappings(
						attribute -> {
							final int stateArrayPosition = ( (StateArrayContributorMapping) attribute ).getStateArrayPosition();
							final Object value = values[stateArrayPosition];
							if ( value != UNFETCHED_PROPERTY ) {
								final Setter setter = attribute.getPropertyAccess().getSetter();
								setter.set( object, value, getFactory() );
							}
						}
				);
			}
			else {
				visitFetchables(
						fetchable -> {
							final AttributeMapping attribute = (AttributeMapping) fetchable;
							final int stateArrayPosition = ( (StateArrayContributorMapping) attribute ).getStateArrayPosition();
							final Object value = values[stateArrayPosition];
							if ( value != UNFETCHED_PROPERTY ) {
								final Setter setter = attribute.getPropertyAccess().getSetter();
								setter.set( object, value, getFactory() );
							}

						},
						null
				);
			}
		}
	}

	public void setPropertyValue(Object object, int i, Object value) {
		final String propertyName = getPropertyNames()[i];

		final AttributeMapping attributeMapping = (AttributeMapping) findSubPart( propertyName, this );
		final AttributeMetadata attributeMetadata = attributeMapping.getAttributeMetadataAccess().resolveAttributeMetadata( this );
		attributeMetadata.getPropertyAccess().getSetter().set( object, value, getFactory() );
	}

	public Object[] getPropertyValues(Object object) {
		if ( accessOptimizer != null ) {
			return accessOptimizer.getPropertyValues( object );
		}
		else {
			final Object[] values = new Object[ getNumberOfAttributeMappings() ];
			for ( int i = 0; i < attributeMappings.size(); i++ ) {
				AttributeMapping attributeMapping = attributeMappings.get( i );
				AttributeMetadataAccess attributeMetadataAccess = attributeMapping.getAttributeMetadataAccess();
				values[ i ] = attributeMetadataAccess
						.resolveAttributeMetadata( this )
						.getPropertyAccess()
						.getGetter()
						.get( object );
			}

			return values;
		}
	}

	@Override
	public Object getPropertyValue(Object object, int i) {
		return attributeMappings.get( i ).getAttributeMetadataAccess()
				.resolveAttributeMetadata( this )
				.getPropertyAccess()
				.getGetter()
				.get( object );
	}

	@Override
	public Object getPropertyValue(Object object, String propertyName) {
		for ( int i = 0; i < attributeMappings.size(); i++ ) {
			if ( attributeMappings.get( i ).getAttributeName().equals( propertyName ) ) {
				return attributeMappings.get( i ).getAttributeMetadataAccess()
						.resolveAttributeMetadata( this )
						.getPropertyAccess()
						.getGetter()
						.get( object );
			}
		}
		return null;
	}

	@Override
	public Object getIdentifier(Object object) {
		return getIdentifier( object, null );
	}

	@Override
	public Object getIdentifier(Object entity, SharedSessionContractImplementor session) {
		return identifierMapping.getIdentifier( entity, session );
	}

	@Override
	public void setIdentifier(Object entity, Object id, SharedSessionContractImplementor session) {
		identifierMapping.setIdentifier( entity, id, session );
	}

	@Override
	public Object getVersion(Object object) {
		if ( getVersionMapping() == null ) {
			return null;
		}
		final StateArrayContributorMetadata attrMetadata = getVersionMapping().getAttributeMetadataAccess().resolveAttributeMetadata( this );
		assert attrMetadata != null;
		return attrMetadata.getPropertyAccess().getGetter().get( object );
	}

	@Override
	public Object instantiate(Object id, SharedSessionContractImplementor session) {
		final Object instance = getRepresentationStrategy().getInstantiator().instantiate( session.getFactory() );
		setIdentifier( instance, id, session );
		return instance;
	}

	@Override
	public boolean isInstance(Object object) {
		return getRepresentationStrategy().getInstantiator().isInstance( object, getFactory() );
	}

	@Override
	public boolean hasUninitializedLazyProperties(Object object) {
		return entityMetamodel.getBytecodeEnhancementMetadata().hasUnFetchedAttributes( object );
	}

	@Override
	public void resetIdentifier(
			Object entity,
			Object currentId,
			Object currentVersion,
			SharedSessionContractImplementor session) {
		getEntityTuplizer().resetIdentifier( entity, currentId, currentVersion, session );
	}

	@Override
	public EntityPersister getSubclassEntityPersister(Object instance, SessionFactoryImplementor factory) {
		if ( !hasSubclasses() ) {
			return this;
		}
		else {
			// todo (6.0) : this previously used `org.hibernate.tuple.entity.EntityTuplizer#determineConcreteSubclassEntityName`
			//		- we may need something similar here...

			if ( getRepresentationStrategy().getInstantiator().isInstance( instance, factory ) ) {
				return this;
			}

			if ( hasSubclasses() ) {
				for ( EntityMappingType sub : subclassMappingTypes.values() ) {
					if ( sub.getEntityPersister().getRepresentationStrategy().getInstantiator().isInstance( instance, factory ) ) {
						return sub.getEntityPersister();
					}
				}
			}

			return this;
		}
	}

	public boolean isMultiTable() {
		return false;
	}

	protected int getPropertySpan() {
		return entityMetamodel.getPropertySpan();
	}

	public Object[] getPropertyValuesToInsert(Object entity, Map mergeMap, SharedSessionContractImplementor session)
			throws HibernateException {
		if ( shouldGetAllProperties( entity ) && accessOptimizer != null ) {
			return accessOptimizer.getPropertyValues( entity );
		}

		final Object[] result = new Object[this.attributeMappings.size()];
		for ( int i = 0; i < this.attributeMappings.size(); i++ ) {
			result[i] = this.attributeMappings.get( i ).getPropertyAccess().getGetter().getForInsert(
					entity,
					mergeMap,
					session
			);
		}
		return result;
	}

	protected boolean shouldGetAllProperties(Object entity) {
		final BytecodeEnhancementMetadata bytecodeEnhancementMetadata = getEntityMetamodel().getBytecodeEnhancementMetadata();
		if ( !bytecodeEnhancementMetadata.isEnhancedForLazyLoading() ) {
			return true;
		}

		return !bytecodeEnhancementMetadata.hasUnFetchedAttributes( entity );
	}

	public void processInsertGeneratedProperties(
			Object id,
			Object entity,
			Object[] state,
			SharedSessionContractImplementor session) {
		if ( !hasInsertGeneratedProperties() ) {
			throw new AssertionFailure( "no insert-generated properties" );
		}
		processGeneratedProperties(
				id,
				entity,
				state,
				session,
				sqlInsertGeneratedValuesSelectString,
				GenerationTiming.INSERT
		);
	}

	public void processUpdateGeneratedProperties(
			Object id,
			Object entity,
			Object[] state,
			SharedSessionContractImplementor session) {
		if ( !hasUpdateGeneratedProperties() ) {
			throw new AssertionFailure( "no update-generated properties" );
		}
		processGeneratedProperties(
				id,
				entity,
				state,
				session,
				sqlUpdateGeneratedValuesSelectString,
				GenerationTiming.ALWAYS
		);
	}

	private void processGeneratedProperties(
			Object id,
			Object entity,
			Object[] state,
			SharedSessionContractImplementor session,
			String selectionSQL,
			GenerationTiming matchTiming) {
		// force immediate execution of the insert batch (if one)
		session.getJdbcCoordinator().executeBatch();

		try {
			PreparedStatement ps = session
					.getJdbcCoordinator()
					.getStatementPreparer()
					.prepareStatement( selectionSQL );
			try {
				getIdentifierType().nullSafeSet( ps, id, 1, session );
				ResultSet rs = session.getJdbcCoordinator().getResultSetReturn().extract( ps );
				try {
					if ( !rs.next() ) {
						throw new HibernateException(
								"Unable to locate row for retrieval of generated properties: " +
										MessageHelper.infoString( this, id, getFactory() )
						);
					}
					int propertyIndex = -1;
					for ( NonIdentifierAttribute attribute : entityMetamodel.getProperties() ) {
						propertyIndex++;
						if ( isValueGenerationRequired( attribute, matchTiming ) ) {
							final Object hydratedState = attribute.getType().hydrate(
									rs, getPropertyAliases(
											"",
											propertyIndex
									), session, entity
							);
							state[propertyIndex] = attribute.getType().resolve( hydratedState, session, entity );
							setPropertyValue( entity, propertyIndex, state[propertyIndex] );
						}
					}

//					for ( int i = 0; i < getPropertySpan(); i++ ) {
//						if ( includeds[i] != ValueInclusion.NONE ) {
//							Object hydratedState = getPropertyTypes()[i].hydrate( rs, getPropertyAliases( "", i ), session, entity );
//							state[i] = getPropertyTypes()[i].resolve( hydratedState, session, entity );
//							setPropertyValue( entity, i, state[i] );
//						}
//					}
				}
				finally {
					if ( rs != null ) {
						session.getJdbcCoordinator().getResourceRegistry().release( rs, ps );
					}
				}
			}
			finally {
				session.getJdbcCoordinator().getResourceRegistry().release( ps );
				session.getJdbcCoordinator().afterStatementExecution();
			}
		}
		catch (SQLException e) {
			throw getFactory().getSQLExceptionHelper().convert(
					e,
					"unable to select generated column values",
					selectionSQL
			);
		}

	}

	private boolean isValueGenerationRequired(NonIdentifierAttribute attribute, GenerationTiming matchTiming) {
		if ( attribute.getType() instanceof ComponentType ) {
			final ComponentType type = (ComponentType) attribute.getType();
			final ValueGeneration[] propertyValueGenerationStrategies = type.getPropertyValueGenerationStrategies();
			for ( ValueGeneration propertyValueGenerationStrategie : propertyValueGenerationStrategies ) {
				if ( isReadRequired( propertyValueGenerationStrategie, matchTiming ) ) {
					return true;
				}
			}
			return false;
		}
		else {
			return isReadRequired( attribute.getValueGenerationStrategy(), matchTiming );
		}
	}

	/**
	 * Whether the given value generation strategy requires to read the value from the database or not.
	 */
	private boolean isReadRequired(ValueGeneration valueGeneration, GenerationTiming matchTiming) {
		return valueGeneration != null &&
				valueGeneration.getValueGenerator() == null &&
				timingsMatch( valueGeneration.getGenerationTiming(), matchTiming );
	}

	private boolean timingsMatch(GenerationTiming timing, GenerationTiming matchTiming) {
		return
				( matchTiming == GenerationTiming.INSERT && timing.includesInsert() ) ||
						( matchTiming == GenerationTiming.ALWAYS && timing.includesUpdate() );
	}

	public String getIdentifierPropertyName() {
		return entityMetamodel.getIdentifierProperty().getName();
	}

	public Type getIdentifierType() {
		return entityMetamodel.getIdentifierProperty().getType();
	}

	public boolean hasSubselectLoadableCollections() {
		return hasSubselectLoadableCollections;
	}

	public int[] getNaturalIdentifierProperties() {
		return entityMetamodel.getNaturalIdentifierProperties();
	}

	public Object[] getNaturalIdentifierSnapshot(Object id, SharedSessionContractImplementor session) {
		verifyHasNaturalId();

		if ( LOG.isTraceEnabled() ) {
			LOG.tracef(
					"Getting current natural-id snapshot state for `%s#%s",
					getEntityName(),
					id
			);
		}

		return naturalIdLoader.resolveIdToNaturalId( id, session );
	}

	private void verifyHasNaturalId() {
		if ( ! hasNaturalIdentifier() ) {
			throw new HibernateException( "Entity does not define a natural id : " + getEntityName() );
		}
	}

	@Override
	public Object loadEntityIdByNaturalId(
			Object[] naturalIdValues,
			LockOptions lockOptions,
			SharedSessionContractImplementor session) {
		verifyHasNaturalId();

		if ( LOG.isTraceEnabled() ) {
			LOG.tracef(
					"Resolving natural-id [%s] to id : %s ",
					Arrays.asList( naturalIdValues ),
					MessageHelper.infoString( this )
			);
		}

		return naturalIdLoader.resolveNaturalIdToId( naturalIdValues, session );
	}

	public boolean hasNaturalIdentifier() {
		return entityMetamodel.hasNaturalIdentifier();
	}

	public void setPropertyValue(Object object, String propertyName, Object value) {
		getEntityTuplizer().setPropertyValue( object, propertyName, value );
	}

	public static int getTableId(String tableName, String[] tables) {
		for ( int j = 0; j < tables.length; j++ ) {
			if ( tableName.equalsIgnoreCase( tables[j] ) ) {
				return j;
			}
		}
		throw new AssertionFailure( "Table " + tableName + " not found" );
	}

	@Override
	public EntityRepresentationStrategy getRepresentationStrategy() {
		return representationStrategy;
	}

	@Override
	public EntityMode getEntityMode() {
		return getRepresentationStrategy().getMode().getLegacyEntityMode();
	}

	@Override
	public EntityTuplizer getEntityTuplizer() {
		return null;
	}

	@Override
	public BytecodeEnhancementMetadata getInstrumentationMetadata() {
		return getBytecodeEnhancementMetadata();
	}

	@Override
	public BytecodeEnhancementMetadata getBytecodeEnhancementMetadata() {
		return entityMetamodel.getBytecodeEnhancementMetadata();
	}

	@Override
	public String getTableAliasForColumn(String columnName, String rootAlias) {
		return generateTableAlias( rootAlias, determineTableNumberForColumn( columnName ) );
	}

	public int determineTableNumberForColumn(String columnName) {
		return 0;
	}

	protected String determineTableName(Table table, JdbcEnvironment jdbcEnvironment) {
		if ( table.getSubselect() != null ) {
			return "( " + table.getSubselect() + " )";
		}

		return jdbcEnvironment.getQualifiedObjectNameFormatter().format(
				table.getQualifiedTableName(),
				jdbcEnvironment.getDialect()
		);
	}

	@Override
	public EntityEntryFactory getEntityEntryFactory() {
		return this.entityEntryFactory;
	}

	/**
	 * Consolidated these onto a single helper because the 2 pieces work in tandem.
	 */
	public interface CacheEntryHelper {
		CacheEntryStructure getCacheEntryStructure();

		CacheEntry buildCacheEntry(Object entity, Object[] state, Object version, SharedSessionContractImplementor session);
	}

	private static class StandardCacheEntryHelper implements CacheEntryHelper {
		private final EntityPersister persister;

		private StandardCacheEntryHelper(EntityPersister persister) {
			this.persister = persister;
		}

		@Override
		public CacheEntryStructure getCacheEntryStructure() {
			return UnstructuredCacheEntry.INSTANCE;
		}

		@Override
		public CacheEntry buildCacheEntry(Object entity, Object[] state, Object version, SharedSessionContractImplementor session) {
			return new StandardCacheEntryImpl(
					state,
					persister,
					version,
					session,
					entity
			);
		}
	}

	private static class ReferenceCacheEntryHelper implements CacheEntryHelper {
		private final EntityPersister persister;

		private ReferenceCacheEntryHelper(EntityPersister persister) {
			this.persister = persister;
		}

		@Override
		public CacheEntryStructure getCacheEntryStructure() {
			return UnstructuredCacheEntry.INSTANCE;
		}

		@Override
		public CacheEntry buildCacheEntry(Object entity, Object[] state, Object version, SharedSessionContractImplementor session) {
			return new ReferenceCacheEntryImpl( entity, persister );
		}
	}

	private static class StructuredCacheEntryHelper implements CacheEntryHelper {
		private final EntityPersister persister;
		private final StructuredCacheEntry structure;

		private StructuredCacheEntryHelper(EntityPersister persister) {
			this.persister = persister;
			this.structure = new StructuredCacheEntry( persister );
		}

		@Override
		public CacheEntryStructure getCacheEntryStructure() {
			return structure;
		}

		@Override
		public CacheEntry buildCacheEntry(Object entity, Object[] state, Object version, SharedSessionContractImplementor session) {
			return new StandardCacheEntryImpl(
					state,
					persister,
					version,
					session,
					entity
			);
		}
	}

	private static class NoopCacheEntryHelper implements CacheEntryHelper {
		public static final NoopCacheEntryHelper INSTANCE = new NoopCacheEntryHelper();

		@Override
		public CacheEntryStructure getCacheEntryStructure() {
			return UnstructuredCacheEntry.INSTANCE;
		}

		@Override
		public CacheEntry buildCacheEntry(Object entity, Object[] state, Object version, SharedSessionContractImplementor session) {
			throw new HibernateException( "Illegal attempt to build cache entry for non-cached entity" );
		}
	}


	// ~~~~~~~~~~~~~~~~~~~~~~~~~~~~~~~~~~~~~~~~~~~~~~~~~~~~~~~~~~~~~~~~~~~~~~~~
	// org.hibernate.metamodel.mapping.EntityMappingType

	private JavaTypeDescriptor javaTypeDescriptor;
	private EntityRepresentationStrategy representationStrategy;

	private EntityMappingType superMappingType;
	private SortedMap<String, EntityMappingType> subclassMappingTypes;

	private EntityIdentifierMapping identifierMapping;
	private NaturalIdMapping naturalIdMapping;
	private EntityVersionMapping versionMapping;
	private EntityDiscriminatorMapping discriminatorMapping;

	private Map<String, AttributeMapping> declaredAttributeMappings = new LinkedHashMap<>();
	private List<AttributeMapping> attributeMappings;
	protected List<Fetchable> staticFetchableList;

	protected ReflectionOptimizer.AccessOptimizer accessOptimizer;

	@Override
	public void visitAttributeMappings(Consumer<AttributeMapping> action) {
		attributeMappings.forEach( action );
	}

	@Override
	public void prepareMappingModel(MappingModelCreationProcess creationProcess) {
		if ( identifierMapping != null ) {
			return;
		}

		final RuntimeModelCreationContext creationContext = creationProcess.getCreationContext();

		final PersistentClass bootEntityDescriptor = creationContext
				.getBootModel()
				.getEntityBinding( getEntityName() );

		if ( superMappingType != null && shouldProcessSuperMapping() ) {
			( (InFlightEntityMappingType) superMappingType ).prepareMappingModel( creationProcess );

			this.identifierMapping = superMappingType.getIdentifierMapping();
			this.versionMapping = superMappingType.getVersionMapping();
			this.naturalIdMapping = superMappingType.getNaturalIdMapping();
		}
		else {
			identifierMapping = creationProcess.processSubPart(
					EntityIdentifierMapping.ROLE_LOCAL_NAME,
					(role, creationProcess1) ->
							generateIdentifierMapping( creationProcess, bootEntityDescriptor )
			);

			if ( getVersionType() == null ) {
				versionMapping = null;
			}
			else {
				final int versionPropertyIndex = getVersionProperty();
				final String versionPropertyName = getPropertyNames()[ versionPropertyIndex ];

				versionMapping = creationProcess.processSubPart(
						versionPropertyName,
						(role, creationProcess1) -> generateVersionMapping( this, creationProcess )
				);
			}

			buildDiscriminatorMapping();

			// todo (6.0) : support for natural-id not yet implemented
			naturalIdMapping = null;
		}



		final EntityMetamodel currentEntityMetamodel = this.getEntityMetamodel();
		int stateArrayPosition = getStateArrayInitialPosition( creationProcess );

		for ( int i = 0; i < currentEntityMetamodel.getPropertySpan(); i++ ) {
			final NonIdentifierAttribute runtimeAttrDefinition = currentEntityMetamodel.getProperties()[i];
			final Property bootProperty = bootEntityDescriptor.getProperty( runtimeAttrDefinition.getName() );

			if ( superMappingType != null && superMappingType.findAttributeMapping( bootProperty.getName() ) != null ) {
				// its defined on the super-type, skip it here
			}
			else {
				declaredAttributeMappings.put(
						runtimeAttrDefinition.getName(),
						generateNonIdAttributeMapping(
								runtimeAttrDefinition,
								bootProperty,
								stateArrayPosition++,
								creationProcess
						)
				);
			}
		}

		getAttributeMappings();

		final ReflectionOptimizer reflectionOptimizer = representationStrategy.getReflectionOptimizer();

		if ( reflectionOptimizer != null ) {
			accessOptimizer = reflectionOptimizer.getAccessOptimizer();
		}
		else {
			accessOptimizer = null;
		}

		if ( isMultiTable() ) {
			sqmMultiTableMutationStrategy = interpretSqmMultiTableStrategy(
					this,
					creationProcess
			);
		}
		else {
			sqmMultiTableMutationStrategy = null;
		}

		// register a callback for after all `#prepareMappingModel` calls have finished.  here we want to delay the
		// generation of `staticFetchableList` because we need to wait until after all sub-classes have had their
		// `#prepareMappingModel` called (and their declared attribute mappings resolved)
		creationProcess.registerInitializationCallback(
				() -> {
					staticFetchableList = new ArrayList<>( attributeMappings.size() );
					visitAttributeMappings( attributeMapping -> staticFetchableList.add( (Fetchable) attributeMapping ) );
					visitSubTypeAttributeMappings( attributeMapping -> staticFetchableList.add( (Fetchable) attributeMapping ) );
					return true;
				}
		);
	}

	protected static SqmMultiTableMutationStrategy interpretSqmMultiTableStrategy(
			AbstractEntityPersister entityMappingDescriptor,
			MappingModelCreationProcess creationProcess) {
		assert entityMappingDescriptor.isMultiTable();

		if ( entityMappingDescriptor.getSuperMappingType() != null ) {
			return entityMappingDescriptor.getSuperMappingType().getSqmMultiTableMutationStrategy();
		}

		// we need the boot model so we can have access to the Table
		final RootClass entityBootDescriptor = (RootClass) creationProcess.getCreationContext()
				.getBootModel()
				.getEntityBinding( entityMappingDescriptor.getRootEntityName() );

		return SqmMutationStrategyHelper.resolveStrategy(
				entityBootDescriptor,
				entityMappingDescriptor,
				creationProcess
		);

	}

	@Override
	public SqmMultiTableMutationStrategy getSqmMultiTableMutationStrategy() {
		return sqmMultiTableMutationStrategy;
	}

	protected int getStateArrayInitialPosition(MappingModelCreationProcess creationProcess) {
		// todo (6.0) not sure this is correct in case of SingleTable Inheritance and for Table per class when the selection is the root
		int stateArrayPosition;
		if ( superMappingType != null ) {
			( (InFlightEntityMappingType) superMappingType ).prepareMappingModel( creationProcess );
			stateArrayPosition = superMappingType.getNumberOfAttributeMappings();
		}
		else {
			stateArrayPosition = 0;
		}
		return stateArrayPosition;
	}

	protected void buildDiscriminatorMapping() {
		if ( getDiscriminatorType() == null) {
			discriminatorMapping = null;
		}
		else {
			discriminatorMapping = new EntityDiscriminatorMappingImpl(
					this,
					getRootTableName(),
					getDiscriminatorColumnName(),
					(BasicType) getDiscriminatorType()
			);
		}
	}

	protected boolean shouldProcessSuperMapping(){
		return true;
	}

	@Override
	public void linkWithSuperType(MappingModelCreationProcess creationProcess) {
		if ( getMappedSuperclass() == null ) {
			return;
		}

		this.superMappingType = creationProcess.getEntityPersister( getMappedSuperclass() );
		( (InFlightEntityMappingType) superMappingType ).linkWithSubType( this, creationProcess );
	}

	@Override
	public void linkWithSubType(EntityMappingType sub, MappingModelCreationProcess creationProcess) {
		if ( subclassMappingTypes == null ) {
			//noinspection unchecked
			subclassMappingTypes = new TreeMap();
		}
		subclassMappingTypes.put( sub.getEntityName(), sub );
	}

	@Override
	public int getNumberOfAttributeMappings() {
		if ( attributeMappings == null ) {
			// force calculation of `attributeMappings`
			getAttributeMappings();
		}
		return attributeMappings.size();
	}

	@Override
	public int getNumberOfDeclaredAttributeMappings() {
		return declaredAttributeMappings.size();
	}

	@Override
	public Collection<AttributeMapping> getDeclaredAttributeMappings() {
		return declaredAttributeMappings.values();
	}

	@Override
	public void visitDeclaredAttributeMappings(Consumer<AttributeMapping> action) {
		declaredAttributeMappings.forEach( (key,value) -> action.accept( value ) );
	}

	@Override
	public EntityMappingType getSuperMappingType() {
		return superMappingType;
	}

	@Override
	public boolean isTypeOrSuperType(EntityMappingType targetType) {
		if ( targetType == null ) {
			// todo (6.0) : need to think through what this ought to indicate (if we allow it at all)
			//		- see `org.hibernate.metamodel.mapping.internal.AbstractManagedMappingType#isTypeOrSuperType`
			return true;
		}

		if ( targetType == this ) {
			return true;
		}

		if ( superMappingType != null ) {
			return superMappingType.isTypeOrSuperType( targetType );
		}

		return false;
	}


	private EntityIdentifierMapping generateIdentifierMapping(MappingModelCreationProcess creationProcess, PersistentClass bootEntityDescriptor) {
		final Type idType = getIdentifierType();

		if ( idType instanceof CompositeType ) {
			final CompositeType cidType = (CompositeType) idType;

			// NOTE: the term `isEmbedded` here uses Hibernate's older (pre-JPA) naming for its "non-aggregated"
			// composite-id support.  It unfortunately conflicts with the JPA usage of "embedded".  Here we normalize
			// the legacy naming to the more descriptive encapsulated versus non-encapsulated phrasing

			final boolean encapsulated = ! cidType.isEmbedded();
			if ( encapsulated ) {
				// we have an `@EmbeddedId`
				return MappingModelCreationHelper.buildEncapsulatedCompositeIdentifierMapping(
						this,
						bootEntityDescriptor.getIdentifierProperty(),
						bootEntityDescriptor.getIdentifierProperty().getName(),
						getRootTableName(),
						rootTableKeyColumnNames,
						cidType,
						creationProcess
				);
			}

			// otherwise we have a non-encapsulated composite-identifier
			return generateNonEncapsulatedCompositeIdentifierMapping( creationProcess, bootEntityDescriptor, cidType );
		}

		return MappingModelCreationHelper.buildSimpleIdentifierMapping(
				this,
				getRootTableName(),
				rootTableKeyColumnNames[0],
				(BasicType) idType,
				creationProcess
		);
	}

	private EntityIdentifierMapping generateNonEncapsulatedCompositeIdentifierMapping(
			MappingModelCreationProcess creationProcess,
			PersistentClass bootEntityDescriptor, CompositeType cidType) {
		// process all of the defined "id attributes" because they are declared on the entity
		final Component bootIdDescriptor = (Component) bootEntityDescriptor.getIdentifier();
		final List<SingularAttributeMapping> idAttributeMappings = new ArrayList<>( bootIdDescriptor.getPropertySpan() );
		int columnsConsumedSoFar = 0;

		if ( attributeMappings == null ) {
			attributeMappings = new ArrayList<>(
					bootEntityDescriptor.getPropertyClosureSpan() + bootIdDescriptor.getPropertySpan()
			);

			final Iterator bootPropertyIterator = bootIdDescriptor.getPropertyIterator();
			while ( bootPropertyIterator.hasNext() ) {
				final Property bootIdProperty = (Property) bootPropertyIterator.next();
				final Type idPropertyType = bootIdProperty.getType();

				if ( idPropertyType instanceof AnyType ) {
					throw new HibernateException(
							"AnyType property `" + getEntityName() + "#" + bootIdProperty.getName() +
									"` cannot be used as part of entity identifier "
					);
				}

				if ( idPropertyType instanceof CollectionType ) {
					throw new HibernateException(
							"Plural property `" + getEntityName() + "#" + bootIdProperty.getName() +
									"` cannot be used as part of entity identifier "
					);
				}

				final SingularAttributeMapping idAttributeMapping;

				if ( idPropertyType instanceof BasicType ) {
					idAttributeMapping = MappingModelCreationHelper.buildBasicAttributeMapping(
							bootIdProperty.getName(),
							attributeMappings.size(),
							bootIdProperty,
							this,
							(BasicType) idPropertyType,
							getRootTableName(),
							rootTableKeyColumnNames[columnsConsumedSoFar],
							getRepresentationStrategy().resolvePropertyAccess( bootIdProperty ),
							CascadeStyles.ALL,
							creationProcess
					);
					columnsConsumedSoFar++;
				}
				else {
//					final String[] unconsumedColumnNames = Arrays.copyOfRange(
//							rootTableKeyColumnNames,
//							columnsConsumedSoFar,
//							rootTableKeyColumnNames.length
//					);

					if ( idPropertyType instanceof CompositeType ) {
						// nested composite
						throw new NotYetImplementedFor6Exception( getClass() );
					}
					else if ( idPropertyType instanceof EntityType ) {
						// key-many-to-one
						throw new NotYetImplementedFor6Exception( getClass() );
					}
					else {
						throw new UnsupportedOperationException();
					}
				}

				idAttributeMappings.add( idAttributeMapping );
			}
		}
		attributeMappings.addAll( idAttributeMappings );

		return MappingModelCreationHelper.buildNonEncapsulatedCompositeIdentifierMapping(
				this,
				idAttributeMappings,
				cidType,
				bootEntityDescriptor,
				creationProcess
		);
	}

	private static EntityVersionMapping generateVersionMapping(
			EntityPersister entityPersister,
			MappingModelCreationProcess creationProcess) {
		throw new NotYetImplementedFor6Exception( AbstractEntityPersister.class );
	}

	private AttributeMapping generateNonIdAttributeMapping(
			NonIdentifierAttribute tupleAttrDefinition,
			Property bootProperty,
			int stateArrayPosition,
			MappingModelCreationProcess creationProcess) {

		final String attrName = tupleAttrDefinition.getName();
		final Type attrType = tupleAttrDefinition.getType();

		final int propertyIndex = getPropertyIndex( bootProperty.getName() );

		if ( propertyIndex == getVersionProperty() ) {
			return getVersionMapping();
		}

		final String tableExpression = getPropertyTableName( attrName );
		final String[] attrColumnNames = getPropertyColumnNames( propertyIndex );

		final PropertyAccess propertyAccess = getRepresentationStrategy().resolvePropertyAccess( bootProperty );

		if ( attrType instanceof BasicType ) {
			return MappingModelCreationHelper.buildBasicAttributeMapping(
					attrName,
					stateArrayPosition,
					bootProperty,
					this,
					(BasicType) attrType,
					tableExpression,
					attrColumnNames[0],
					propertyAccess,
					tupleAttrDefinition.getCascadeStyle(),
					creationProcess
			);
		}
		else if ( attrType instanceof CompositeType ) {
			return MappingModelCreationHelper.buildEmbeddedAttributeMapping(
					attrName,
					stateArrayPosition,
					bootProperty,
					this,
					(CompositeType) attrType,
					tableExpression,
					attrColumnNames,
					propertyAccess,
					tupleAttrDefinition.getCascadeStyle(),
					creationProcess
			);
		}
		else if ( attrType instanceof CollectionType ) {
			return MappingModelCreationHelper.buildPluralAttributeMapping(
					attrName,
					stateArrayPosition,
					bootProperty,
					this,
					propertyAccess,
					tupleAttrDefinition.getCascadeStyle(),
					getFetchMode( stateArrayPosition ),
					creationProcess
			);
		}
		else if ( attrType instanceof EntityType ) {
			SingularAssociationAttributeMapping attributeMapping = MappingModelCreationHelper.buildSingularAssociationAttributeMapping(
					attrName,
					stateArrayPosition,
					bootProperty,
					this,
					(EntityType) attrType,
					propertyAccess,
					tupleAttrDefinition.getCascadeStyle(),
					creationProcess
			);
			return attributeMapping;
		}

		// todo (6.0) : for now ignore any non basic-typed attributes

		return null;
	}

	@Override
	public JavaTypeDescriptor getMappedJavaTypeDescriptor() {
		return javaTypeDescriptor;
	}

	@Override
	public EntityPersister getEntityPersister() {
		return this;
	}

	@Override
	public EntityIdentifierMapping getIdentifierMapping() {
		return identifierMapping;
	}

	@Override
	public EntityVersionMapping getVersionMapping() {
		return versionMapping;
	}

	@Override
	public EntityDiscriminatorMapping getDiscriminatorMapping() {
		return discriminatorMapping;
	}

	@Override
	public Collection<AttributeMapping> getAttributeMappings() {
		if ( attributeMappings == null ) {
			attributeMappings = new ArrayList<>();

			if ( superMappingType != null ) {
				superMappingType.visitAttributeMappings( attributeMappings::add );
			}

			attributeMappings.addAll( declaredAttributeMappings.values() );

			// subclasses?  it depends on the usage
		}

		return attributeMappings;
	}

	@Override
	public AttributeMapping findDeclaredAttributeMapping(String name) {
		return declaredAttributeMappings.get( name );
	}

	@Override
	public AttributeMapping findAttributeMapping(String name) {
		final AttributeMapping declaredAttribute = declaredAttributeMappings.get( name );
		if ( declaredAttribute != null ) {
			return declaredAttribute;
		}

		if ( superMappingType != null ) {
			final AttributeMapping fromSuperType = superMappingType.findAttributeMapping( name );
			if ( fromSuperType != null ) {
				return fromSuperType;
			}
		}

		return null;
	}

	@Override
	public ModelPart findSubPart(String name, EntityMappingType treatTargetType) {
		LOG.tracef( "#findSubPart(`%s`)", name );

		if ( isIdentifierReference( name ) ) {
			return identifierMapping;
		}

		final AttributeMapping declaredAttribute = declaredAttributeMappings.get( name );
		if ( declaredAttribute != null ) {
			return declaredAttribute;
		}

		if ( superMappingType != null ) {
			final ModelPart superDefinedAttribute = superMappingType.findSubPart( name, superMappingType );
			if ( superDefinedAttribute != null ) {
				return superDefinedAttribute;
			}
		}

		if ( subclassMappingTypes != null && ! subclassMappingTypes.isEmpty() ) {
			for ( EntityMappingType subMappingType : subclassMappingTypes.values() ) {
				final ModelPart subDefinedAttribute = subMappingType.findSubPart( name, treatTargetType );
				if ( subDefinedAttribute != null ) {
					return subDefinedAttribute;
				}
			}

		}

		return null;
	}

	private boolean isIdentifierReference(String name) {
		if ( EntityIdentifierMapping.ROLE_LOCAL_NAME.equals( name ) ) {
			return true;
		}

		if ( entityMetamodel.hasNonIdentifierPropertyNamedId() ) {
			return "id".equals( name );
		}

		if ( hasIdentifierProperty() ) {
			final String identifierPropertyName = getIdentifierPropertyName();
			if ( identifierPropertyName.equals( name ) ) {
				return true;
			}
		}

		return false;
	}

	@Override
	public void visitSubParts(
			Consumer<ModelPart> consumer,
			EntityMappingType treatTargetType) {
		consumer.accept( identifierMapping );

		declaredAttributeMappings.values().forEach( consumer );
	}

	@Override
	public void visitKeyFetchables(
			Consumer<Fetchable> fetchableConsumer,
			EntityMappingType treatTargetType) {
		if ( getIdentifierMapping() instanceof FetchableContainer ) {
			// essentially means the entity has a composite id - ask the embeddable to visit its fetchables
			( (FetchableContainer) getIdentifierMapping() ).visitFetchables( fetchableConsumer, treatTargetType );
		}

		// otherwise, nothing to do
	}

	@Override
	public int getNumberOfFetchables() {
		return attributeMappings.size();
	}

	@Override
	public void visitFetchables(
			Consumer<Fetchable> fetchableConsumer,
			EntityMappingType treatTargetType) {
		if ( treatTargetType == null ) {
			getStaticFetchableList().forEach( fetchableConsumer );
//			staticFetchableList.forEach( fetchableConsumer );
			// EARLY EXIT!!!
			return;
		}

		//noinspection unchecked
		attributeMappings.forEach( (Consumer) fetchableConsumer );

		if ( treatTargetType.isTypeOrSuperType( this ) ) {
			visitSubTypeAttributeMappings(
					attributeMapping -> fetchableConsumer.accept( (Fetchable) attributeMapping )
			);
		}
	}

	protected List<Fetchable> getStaticFetchableList() {
		return staticFetchableList;
	}

	@Override
	public void visitAttributeMappings(
			Consumer<AttributeMapping> action,
			EntityMappingType targetType) {
		for ( int i = 0; i < attributeMappings.size(); i++ ) {
			action.accept( attributeMappings.get( i ) );
		}
	}

	@Override
	public void visitSuperTypeAttributeMappings(Consumer<AttributeMapping> action) {
		if ( superMappingType != null ) {
			superMappingType.visitSuperTypeAttributeMappings( action );
		}
	}

	@Override
	public void visitSubTypeAttributeMappings(Consumer<AttributeMapping> action) {
		if ( subclassMappingTypes != null ) {
			subclassMappingTypes.forEach(
					(s, subType) -> {
						subType.visitDeclaredAttributeMappings( action );
						subType.visitSubTypeAttributeMappings( action );
					}
			);
		}
	}


	// ~~~~~~~~~~~~~~~~~~~~~~~~~~~~~~~~~~~~~~~~~~~~~~~~~~~~~~~~~~~~~~~~~~~~~~~~
	// EntityDefinition impl (walking model - deprecated)

	private EntityIdentifierDefinition entityIdentifierDefinition;
	private SortedSet<AttributeDefinition> attributeDefinitions = new TreeSet<>(
			Comparator.comparing( AttributeDefinition::getName )
	);

	@Override
	public void generateEntityDefinition() {
		prepareEntityIdentifierDefinition();
		collectAttributeDefinitions();
	}



	@Override
	public EntityIdentifierDefinition getEntityKeyDefinition() {
		return entityIdentifierDefinition;
	}

	@Override
	public Iterable<AttributeDefinition> getAttributes() {
		return attributeDefinitions;
	}

	public String[][] getPolymorphicJoinColumns(String lhsTableAlias, String propertyPath) {
		Set<String> subclassEntityNames = getEntityMetamodel().getSubclassEntityNames();
		// We will collect all the join columns from the LHS subtypes here
		List<String[]> polymorphicJoinColumns = new ArrayList<>( subclassEntityNames.size() );

		String[] joinColumns;

		OUTER:
		for ( String subclassEntityName : subclassEntityNames ) {
			AbstractEntityPersister subclassPersister = (AbstractEntityPersister) getFactory()
					.getMetamodel()
					.entityPersister( subclassEntityName );
			joinColumns = subclassPersister.toColumns( lhsTableAlias, propertyPath );

			if ( joinColumns.length == 0 ) {
				// The subtype does not have a "concrete" mapping for the property path
				continue;
			}

			// Check for duplicates like this since we will mostly have just a few candidates
			for ( String[] existingColumns : polymorphicJoinColumns ) {
				if ( Arrays.deepEquals( existingColumns, joinColumns ) ) {
					continue OUTER;
				}
			}
			polymorphicJoinColumns.add( joinColumns );
		}

		return ArrayHelper.to2DStringArray( polymorphicJoinColumns );
	}

	/**
	 * If true, persister can omit superclass tables during joining if they are not needed in the query.
	 *
	 * @return true if the persister can do it
	 */
	public boolean canOmitSuperclassTableJoin() {
		return false;
	}

	private void prepareEntityIdentifierDefinition() {
		if ( entityIdentifierDefinition != null ) {
			return;
		}
		final Type idType = getIdentifierType();

		if ( !idType.isComponentType() ) {
			entityIdentifierDefinition =
					EntityIdentifierDefinitionHelper.buildSimpleEncapsulatedIdentifierDefinition( this );
			return;
		}

		final CompositeType cidType = (CompositeType) idType;
		if ( !cidType.isEmbedded() ) {
			entityIdentifierDefinition =
					EntityIdentifierDefinitionHelper.buildEncapsulatedCompositeIdentifierDefinition( this );
			return;
		}

		entityIdentifierDefinition =
				EntityIdentifierDefinitionHelper.buildNonEncapsulatedCompositeIdentifierDefinition( this );
	}

	private void collectAttributeDefinitions(
			Map<String, AttributeDefinition> attributeDefinitionsByName,
			EntityMetamodel metamodel) {
		for ( int i = 0; i < metamodel.getPropertySpan(); i++ ) {
			final AttributeDefinition attributeDefinition = metamodel.getProperties()[i];
			// Don't replace an attribute definition if it is already in attributeDefinitionsByName
			// because the new value will be from a subclass.
			final AttributeDefinition oldAttributeDefinition = attributeDefinitionsByName.get(
					attributeDefinition.getName()
			);
			if ( oldAttributeDefinition != null ) {
				if ( LOG.isTraceEnabled() ) {
					LOG.tracef(
							"Ignoring subclass attribute definition [%s.%s] because it is defined in a superclass ",
							entityMetamodel.getName(),
							attributeDefinition.getName()
					);
				}
			}
			else {
				attributeDefinitionsByName.put( attributeDefinition.getName(), attributeDefinition );
			}
		}

		// see if there are any subclass persisters...
		final Set<String> subClassEntityNames = metamodel.getSubclassEntityNames();
		if ( subClassEntityNames == null ) {
			return;
		}

		// see if we can find the persisters...
		for ( String subClassEntityName : subClassEntityNames ) {
			if ( metamodel.getName().equals( subClassEntityName ) ) {
				// skip it
				continue;
			}
			try {
				final EntityPersister subClassEntityPersister = factory.getMetamodel().getEntityDescriptor( subClassEntityName );
				collectAttributeDefinitions( attributeDefinitionsByName, subClassEntityPersister.getEntityMetamodel() );
			}
			catch (MappingException e) {
				throw new IllegalStateException(
						String.format(
								"Could not locate subclass EntityPersister [%s] while processing EntityPersister [%s]",
								subClassEntityName,
								metamodel.getName()
						),
						e
				);
			}
		}
	}

	private void collectAttributeDefinitions() {
		// todo : I think this works purely based on luck atm
		// 		specifically in terms of the sub/super class entity persister(s) being available.  Bit of chicken-egg
		// 		problem there:
		//			* If I do this during postConstruct (as it is now), it works as long as the
		//			super entity persister is already registered, but I don't think that is necessarily true.
		//			* If I do this during postInstantiate then lots of stuff in postConstruct breaks if we want
		//			to try and drive SQL generation on these (which we do ultimately).  A possible solution there
		//			would be to delay all SQL generation until postInstantiate

		Map<String, AttributeDefinition> attributeDefinitionsByName = new LinkedHashMap<>();
		collectAttributeDefinitions( attributeDefinitionsByName, getEntityMetamodel() );


//		EntityMetamodel currentEntityMetamodel = this.getEntityMetamodel();
//		while ( currentEntityMetamodel != null ) {
//			for ( int i = 0; i < currentEntityMetamodel.getPropertySpan(); i++ ) {
//				attributeDefinitions.add( currentEntityMetamodel.getProperties()[i] );
//			}
//			// see if there is a super class EntityMetamodel
//			final String superEntityName = currentEntityMetamodel.getSuperclass();
//			if ( superEntityName != null ) {
//				currentEntityMetamodel = factory.getEntityPersister( superEntityName ).getEntityMetamodel();
//			}
//			else {
//				currentEntityMetamodel = null;
//			}
//		}

//		// todo : leverage the attribute definitions housed on EntityMetamodel
//		// 		for that to work, we'd have to be able to walk our super entity persister(s)
//		this.attributeDefinitions = new Iterable<AttributeDefinition>() {
//			@Override
//			public Iterator<AttributeDefinition> iterator() {
//				return new Iterator<AttributeDefinition>() {
////					private final int numberOfAttributes = countSubclassProperties();
////					private final int numberOfAttributes = entityMetamodel.getPropertySpan();
//
//					EntityMetamodel currentEntityMetamodel = entityMetamodel;
//					int numberOfAttributesInCurrentEntityMetamodel = currentEntityMetamodel.getPropertySpan();
//
//					private int currentAttributeNumber;
//
//					@Override
//					public boolean hasNext() {
//						return currentEntityMetamodel != null
//								&& currentAttributeNumber < numberOfAttributesInCurrentEntityMetamodel;
//					}
//
//					@Override
//					public AttributeDefinition next() {
//						final int attributeNumber = currentAttributeNumber;
//						currentAttributeNumber++;
//						final AttributeDefinition next = currentEntityMetamodel.getProperties()[ attributeNumber ];
//
//						if ( currentAttributeNumber >= numberOfAttributesInCurrentEntityMetamodel ) {
//							// see if there is a super class EntityMetamodel
//							final String superEntityName = currentEntityMetamodel.getSuperclass();
//							if ( superEntityName != null ) {
//								currentEntityMetamodel = factory.getEntityPersister( superEntityName ).getEntityMetamodel();
//								if ( currentEntityMetamodel != null ) {
//									numberOfAttributesInCurrentEntityMetamodel = currentEntityMetamodel.getPropertySpan();
//									currentAttributeNumber = 0;
//								}
//							}
//						}
//
//						return next;
//					}
//
//					@Override
//					public void remove() {
//						throw new UnsupportedOperationException( "Remove operation not supported here" );
//					}
//				};
//			}
//		};
	}
}<|MERGE_RESOLUTION|>--- conflicted
+++ resolved
@@ -2678,39 +2678,6 @@
 		}
 	}
 
-<<<<<<< HEAD
-=======
-	protected UniqueEntityLoader createEntityLoader(
-			LockMode lockMode,
-			LoadQueryInfluencers loadQueryInfluencers) throws MappingException {
-		//TODO: disable batch loading if lockMode > READ?
-		return BatchingEntityLoaderBuilder.getBuilder( getFactory() )
-				.buildLoader( this, batchSize, lockMode, getFactory(), loadQueryInfluencers );
-	}
-
-	protected UniqueEntityLoader createEntityLoader(
-			LockOptions lockOptions,
-			LoadQueryInfluencers loadQueryInfluencers) throws MappingException {
-		//TODO: disable batch loading if lockMode > READ?
-		return BatchingEntityLoaderBuilder.getBuilder( getFactory() )
-				.buildLoader( this, batchSize, lockOptions, getFactory(), loadQueryInfluencers );
-	}
-
-	/**
-	 * Used internally to create static loaders.  These are the default set of loaders used to handle get()/load()
-	 * processing.  lock() handling is done by the LockingStrategy instances (see {@link #getLocker})
-	 *
-	 * @param lockMode The lock mode to apply to the thing being loaded.
-	 *
-	 * @return The UniqueEntityLoader.
-	 *
-	 * @throws MappingException
-	 */
-	protected UniqueEntityLoader createEntityLoader(LockMode lockMode) throws MappingException {
-		return createEntityLoader( lockMode, LoadQueryInfluencers.NONE );
-	}
-
->>>>>>> 63a96e33
 	protected boolean check(
 			int rows,
 			Object id,
@@ -4464,27 +4431,22 @@
 		return doLoad( id, optionalObject, lockOptions, session, null );
 	}
 
-	public Object load(Serializable id, Object optionalObject, LockOptions lockOptions, SharedSessionContractImplementor session, Boolean readOnly)
+	public Object load(Object id, Object optionalObject, LockOptions lockOptions, SharedSessionContractImplementor session, Boolean readOnly)
 			throws HibernateException {
 		return doLoad( id, optionalObject, lockOptions, session, readOnly );
 	}
 
-	private Object doLoad(Serializable id, Object optionalObject, LockOptions lockOptions, SharedSessionContractImplementor session, Boolean readOnly)
+	private Object doLoad(Object id, Object optionalObject, LockOptions lockOptions, SharedSessionContractImplementor session, Boolean readOnly)
 			throws HibernateException {
 		if ( LOG.isTraceEnabled() ) {
 			LOG.tracev( "Fetching entity: {0}", MessageHelper.infoString( this, id, getFactory() ) );
 		}
 
-<<<<<<< HEAD
 		return singleIdEntityLoader.load( id, lockOptions, session );
 	}
 
 	public SingleIdEntityLoader getSingleIdEntityLoader() {
 		return singleIdEntityLoader;
-=======
-		final UniqueEntityLoader loader = getAppropriateLoader( lockOptions, session );
-		return loader.load( id, optionalObject, session, lockOptions, readOnly );
->>>>>>> 63a96e33
 	}
 
 	@Override
