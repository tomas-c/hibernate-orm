--- conflicted
+++ resolved
@@ -283,14 +283,9 @@
 
 		metadataCollector.processSecondPasses( rootMetadataBuildingContext );
 
-<<<<<<< HEAD
-		if ( options.isXmlMappingEnabled() ) {
+		final XmlMappingOptions xmlMappingOptions = options.getXmlMappingOptions();
+		if ( xmlMappingOptions.isEnabled() ) {
 			final Iterable<AdditionalJaxbMappingProducer> producers = classLoaderService.loadJavaServices( AdditionalJaxbMappingProducer.class );
-=======
-		XmlMappingOptions xmlMappingOptions = options.getXmlMappingOptions();
-		if ( xmlMappingOptions.isEnabled() ) {
-			Iterable<AdditionalJaxbMappingProducer> producers = classLoaderService.loadJavaServices( AdditionalJaxbMappingProducer.class );
->>>>>>> 2aa2bee2
 			if ( producers != null ) {
 				final EntityHierarchyBuilder hierarchyBuilder = new EntityHierarchyBuilder();
 				// final MappingBinder mappingBinder = new MappingBinder( true );
