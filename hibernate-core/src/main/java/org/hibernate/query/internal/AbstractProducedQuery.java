/*
 * Hibernate, Relational Persistence for Idiomatic Java
 *
 * License: GNU Lesser General Public License (LGPL), version 2.1 or later.
 * See the lgpl.txt file in the root directory or <http://www.gnu.org/licenses/lgpl-2.1.html>.
 */
package org.hibernate.query.internal;

import java.io.Serializable;
import java.time.Instant;
import java.time.LocalDateTime;
import java.time.OffsetDateTime;
import java.time.ZonedDateTime;
import java.util.ArrayList;
import java.util.Arrays;
import java.util.Calendar;
import java.util.Collection;
import java.util.Date;
import java.util.HashMap;
import java.util.List;
import java.util.Map;
import java.util.Optional;
import java.util.Set;
import java.util.Spliterator;
import java.util.Spliterators;
import java.util.stream.Stream;
import java.util.stream.StreamSupport;
import javax.persistence.CacheRetrieveMode;
import javax.persistence.CacheStoreMode;
import javax.persistence.FlushModeType;
import javax.persistence.LockModeType;
import javax.persistence.NoResultException;
import javax.persistence.Parameter;
import javax.persistence.TemporalType;

import org.hibernate.CacheMode;
import org.hibernate.FlushMode;
import org.hibernate.HibernateException;
import org.hibernate.LockMode;
import org.hibernate.LockOptions;
import org.hibernate.NonUniqueResultException;
import org.hibernate.NotYetImplementedFor6Exception;
import org.hibernate.PropertyNotFoundException;
import org.hibernate.QueryParameterException;
import org.hibernate.ScrollMode;
import org.hibernate.TypeMismatchException;
import org.hibernate.engine.query.spi.EntityGraphQueryHint;
import org.hibernate.engine.spi.ExceptionConverter;
import org.hibernate.engine.spi.QueryParameters;
import org.hibernate.engine.spi.SharedSessionContractImplementor;
import org.hibernate.graph.GraphSemantic;
import org.hibernate.graph.RootGraph;
import org.hibernate.graph.spi.RootGraphImplementor;
import org.hibernate.internal.EntityManagerMessageLogger;
import org.hibernate.internal.HEMLogging;
import org.hibernate.jpa.QueryHints;
import org.hibernate.jpa.internal.util.ConfigurationHelper;
import org.hibernate.jpa.internal.util.FlushModeTypeHelper;
import org.hibernate.jpa.internal.util.LockModeTypeHelper;
import org.hibernate.metamodel.model.domain.AllowableParameterType;
import org.hibernate.property.access.spi.BuiltInPropertyAccessStrategies;
import org.hibernate.property.access.spi.Getter;
import org.hibernate.property.access.spi.PropertyAccess;
import org.hibernate.query.ParameterMetadata;
import org.hibernate.query.Query;
import org.hibernate.query.QueryParameter;
import org.hibernate.query.TypedParameterValue;
import org.hibernate.query.spi.MutableQueryOptions;
import org.hibernate.query.spi.QueryImplementor;
import org.hibernate.query.spi.QueryParameterBinding;
import org.hibernate.query.spi.QueryParameterBindings;
import org.hibernate.query.spi.QueryParameterImplementor;
import org.hibernate.query.spi.ScrollableResultsImplementor;
import org.hibernate.query.spi.StreamDecorator;
import org.hibernate.transform.ResultTransformer;

import org.jboss.logging.Logger;

import static org.hibernate.LockOptions.WAIT_FOREVER;
import static org.hibernate.cfg.AvailableSettings.JPA_LOCK_SCOPE;
import static org.hibernate.cfg.AvailableSettings.JPA_LOCK_TIMEOUT;
import static org.hibernate.cfg.AvailableSettings.JPA_SHARED_CACHE_RETRIEVE_MODE;
import static org.hibernate.cfg.AvailableSettings.JPA_SHARED_CACHE_STORE_MODE;
import static org.hibernate.jpa.AvailableSettings.ALIAS_SPECIFIC_LOCK_MODE;
import static org.hibernate.jpa.QueryHints.HINT_CACHEABLE;
import static org.hibernate.jpa.QueryHints.HINT_CACHE_MODE;
import static org.hibernate.jpa.QueryHints.HINT_CACHE_REGION;
import static org.hibernate.jpa.QueryHints.HINT_COMMENT;
import static org.hibernate.jpa.QueryHints.HINT_FETCHGRAPH;
import static org.hibernate.jpa.QueryHints.HINT_FETCH_SIZE;
import static org.hibernate.jpa.QueryHints.HINT_FLUSH_MODE;
import static org.hibernate.jpa.QueryHints.HINT_FOLLOW_ON_LOCKING;
import static org.hibernate.jpa.QueryHints.HINT_LOADGRAPH;
import static org.hibernate.jpa.QueryHints.HINT_READONLY;
import static org.hibernate.jpa.QueryHints.HINT_TIMEOUT;
import static org.hibernate.jpa.QueryHints.SPEC_HINT_TIMEOUT;

/**
 * @author Steve Ebersole
 */
public abstract class AbstractProducedQuery<R> implements QueryImplementor<R> {
	private static final EntityManagerMessageLogger MSG_LOGGER = HEMLogging.messageLogger( AbstractProducedQuery.class );
	private static final Logger LOGGER = Logger.getLogger( AbstractProducedQuery.class );

	private final SharedSessionContractImplementor producer;
	private final ParameterMetadata parameterMetadata;

	private ResultTransformer resultTransformer;
	private MutableQueryOptions queryOptions = new QueryOptionsImpl();

	private EntityGraphQueryHint entityGraphQueryHint;

	private Object optionalObject;
	private Serializable optionalId;
	private String optionalEntityName;

	private Boolean passDistinctThrough;

	public AbstractProducedQuery(
			SharedSessionContractImplementor producer,
			ParameterMetadata parameterMetadata) {
		this.producer = producer;
		this.parameterMetadata = parameterMetadata;
	}


	@Override
	public MutableQueryOptions getQueryOptions() {
		return queryOptions;
	}


	@Override
	public FlushMode getHibernateFlushMode() {
		return getQueryOptions().getFlushMode();
	}

	@Override
	@SuppressWarnings("unchecked")
	public QueryImplementor setHibernateFlushMode(FlushMode flushMode) {
		getQueryOptions().setFlushMode( flushMode );
		return this;
	}

	@Override
	public FlushModeType getFlushMode() {
		getSession().checkOpen();
		return getHibernateFlushMode() == null
				? getSession().getFlushMode()
				: FlushModeTypeHelper.getFlushModeType( getHibernateFlushMode() );
	}

	@Override
	@SuppressWarnings("unchecked")
	public QueryImplementor setFlushMode(FlushModeType flushModeType) {
		getSession().checkOpen();
		setHibernateFlushMode( FlushModeTypeHelper.getFlushMode( flushModeType ) );
		return this;
	}

	@Override
	public CacheMode getCacheMode() {
		return getQueryOptions().getCacheMode();
	}

	@Override
	@SuppressWarnings("unchecked")
	public QueryImplementor setCacheMode(CacheMode cacheMode) {
		getQueryOptions().setCacheMode( cacheMode );
		return this;
	}

	@Override
	public boolean isCacheable() {
		return getQueryOptions().isResultCachingEnabled();
	}

	@Override
	@SuppressWarnings("unchecked")
	public QueryImplementor setCacheable(boolean cacheable) {
		getQueryOptions().setResultCachingEnabled( cacheable );
		return this;
	}

	@Override
	public String getCacheRegion() {
		return getQueryOptions().getResultCacheRegionName();
	}

	@Override
	@SuppressWarnings("unchecked")
	public QueryImplementor setCacheRegion(String cacheRegion) {
		getQueryOptions().setResultCacheRegionName( cacheRegion );
		return this;
	}

	@Override
	public Integer getTimeout() {
		return queryOptions.getTimeout();
	}

	@Override
	@SuppressWarnings("unchecked")
	public QueryImplementor setTimeout(int timeout) {
		queryOptions.setTimeout( timeout );
		return this;
	}

	@Override
	public Integer getFetchSize() {
		return queryOptions.getFetchSize();
	}

	@Override
	@SuppressWarnings("unchecked")
	public QueryImplementor setFetchSize(int fetchSize) {
		queryOptions.setFetchSize( fetchSize );
		return this;
	}

	@Override
	public boolean isReadOnly() {
		return getQueryOptions().isReadOnly() == null
				? getSession().isDefaultReadOnly()
				: getQueryOptions().isReadOnly();
	}

	@Override
	@SuppressWarnings("unchecked")
	public QueryImplementor setReadOnly(boolean readOnly) {
		getQueryOptions().setReadOnly( readOnly );
		return this;
	}

	@Override
	public LockOptions getLockOptions() {
		return getQueryOptions().getLockOptions();
	}

	@Override
	@SuppressWarnings("unchecked")
	public QueryImplementor setLockOptions(LockOptions lockOptions) {
		getQueryOptions().getLockOptions().setLockMode( lockOptions.getLockMode() );
		getQueryOptions().getLockOptions().setScope( lockOptions.getScope() );
		getQueryOptions().getLockOptions().setTimeOut( lockOptions.getTimeOut() );
		getQueryOptions().getLockOptions().setFollowOnLocking( lockOptions.getFollowOnLocking() );
		return this;
	}

	@Override
	@SuppressWarnings("unchecked")
	public QueryImplementor setLockMode(String alias, LockMode lockMode) {
		getQueryOptions().getLockOptions().setAliasSpecificLockMode( alias, lockMode );
		return this;
	}

	@Override
	@SuppressWarnings("unchecked")
	public QueryImplementor setLockMode(LockModeType lockModeType) {
		getSession().checkOpen();
		if ( !LockModeType.NONE.equals( lockModeType ) ) {
			if ( !isSelect() ) {
				throw new IllegalStateException( "Illegal attempt to set lock mode on a non-SELECT query" );
			}
		}
		getQueryOptions().getLockOptions().setLockMode( LockModeTypeHelper.getLockMode( lockModeType ) );
		return this;
	}

	@Override
	public String getComment() {
		return getQueryOptions().getComment();
	}

	@Override
	@SuppressWarnings("unchecked")
	public QueryImplementor setComment(String comment) {
		getQueryOptions().setComment( comment );
		return this;
	}

	@Override
	@SuppressWarnings("unchecked")
	public QueryImplementor addQueryHint(String hint) {
		getQueryOptions().addDatabaseHint( hint );
		return this;
	}

	@Override
	public ParameterMetadata getParameterMetadata() {
		return parameterMetadata;
	}

	@Override
	public QueryImplementor<R> setParameter(Parameter<Instant> param, Instant value, TemporalType temporalType) {
		locateBinding( param ).setBindValue( value, temporalType );
		return this;
	}

	@Override
	public QueryImplementor<R> setParameter(Parameter<LocalDateTime> param, LocalDateTime value, TemporalType temporalType) {
		locateBinding( param ).setBindValue( value, temporalType );
		return this;
	}

	@Override
	public QueryImplementor<R> setParameter(Parameter<ZonedDateTime> param, ZonedDateTime value, TemporalType temporalType) {
		locateBinding( param ).setBindValue( value, temporalType );
		return this;
	}

	@Override
	public QueryImplementor<R> setParameter(Parameter<OffsetDateTime> param, OffsetDateTime value, TemporalType temporalType) {
		locateBinding( param ).setBindValue( value, temporalType );
		return this;
	}

	@Override
	public QueryImplementor<R> setParameter(String name, Instant value, TemporalType temporalType) {
		locateBinding( name ).setBindValue( value, temporalType );
		return this;
	}

	@Override
	public QueryImplementor<R> setParameter(String name, LocalDateTime value, TemporalType temporalType) {
		locateBinding( name ).setBindValue( value, temporalType );
		return this;
	}

	@Override
	public QueryImplementor<R> setParameter(String name, ZonedDateTime value, TemporalType temporalType) {
		locateBinding( name ).setBindValue( value, temporalType );
		return this;
	}

	@Override
	public QueryImplementor<R> setParameter(String name, OffsetDateTime value, TemporalType temporalType) {
		locateBinding( name ).setBindValue( value, temporalType );
		return this;
	}

	@Override
	public QueryImplementor<R> setParameter(int position, Instant value, TemporalType temporalType) {
		locateBinding( position ).setBindValue( value, temporalType );
		return this;
	}

	@Override
	public QueryImplementor<R> setParameter(int position, LocalDateTime value, TemporalType temporalType) {
		locateBinding( position ).setBindValue( value, temporalType );
		return this;
	}

	@Override
	public QueryImplementor<R> setParameter(int position, ZonedDateTime value, TemporalType temporalType) {
		locateBinding( position ).setBindValue( value, temporalType );
		return this;
	}

	@Override
	public QueryImplementor<R> setParameter(int position, OffsetDateTime value, TemporalType temporalType) {
		final QueryParameterBinding binding = getQueryParameterBindings().getBinding(
				getParameterMetadata().getQueryParameter( position )
		);

		binding.setBindValue( value, temporalType );

		return this;
	}

	@Override
	@SuppressWarnings("unchecked")
	public <P> QueryImplementor setParameter(QueryParameter<P> parameter, P value) {
		getQueryParameterBindings().getBinding( parameter ).setBindValue( value );
		return this;
	}

	@SuppressWarnings("unchecked")
	private <P> QueryParameterBinding<P> locateBinding(Parameter<P> parameter) {
		if ( parameter instanceof QueryParameterImplementor ) {
			return getQueryParameterBindings().getBinding( (QueryParameterImplementor) parameter );
		}
		else if ( parameter.getName() != null ) {
			return (QueryParameterBinding) getQueryParameterBindings().getBinding( parameter.getName() );
		}
		else if ( parameter.getPosition() != null ) {
			return (QueryParameterBinding) getQueryParameterBindings().getBinding( parameter.getPosition() );
		}

		throw getExceptionConverter().convert(
				new IllegalArgumentException( "Could not resolve binding for given parameter reference [" + parameter + "]" )
		);
	}

	private <P> QueryParameterBinding<P> locateBinding(String name) {
		//noinspection unchecked
		return (QueryParameterBinding) getQueryParameterBindings().getBinding( name );
	}

	private <P> QueryParameterBinding<P> locateBinding(int position) {
		//noinspection unchecked
		return (QueryParameterBinding) getQueryParameterBindings().getBinding( position );
	}

	@Override
	@SuppressWarnings("unchecked")
	public <P> QueryImplementor setParameter(Parameter<P> parameter, P value) {
		getSession().checkOpen();
		if ( value instanceof TypedParameterValue ) {
			setParameter(
					parameter,
					( (TypedParameterValue) value ).getValue(),
					( (TypedParameterValue) value ).getType()
			);
		}
		else {
			locateBinding( parameter ).setBindValue( value );
		}

		return this;
	}

	@SuppressWarnings("unchecked")
	private <P> void setParameter(Parameter<P> parameter, Object value, AllowableParameterType type) {
		if ( parameter instanceof QueryParameter ) {
			setParameter( (QueryParameter) parameter, value, type );
		}
		else if ( value == null ) {
			locateBinding( parameter ).setBindValue( null, type );
		}
		else {
			locateBinding( parameter ).setBindValue( (P) value, type );
		}
	}

	@Override
	@SuppressWarnings("unchecked")
	public QueryImplementor setParameter(String name, Object value) {
		getSession().checkOpen();
		if ( value instanceof TypedParameterValue ) {
			final TypedParameterValue  typedValueWrapper = (TypedParameterValue) value;
			setParameter( name, typedValueWrapper.getValue(), typedValueWrapper.getType() );
		}
		else if ( value instanceof Collection && !isRegisteredAsBasicType( value.getClass() ) ) {
			setParameterList( name, (Collection) value );
		}
		else {
			getQueryParameterBindings().getBinding( name ).setBindValue( value );
		}

		return this;
	}

	@Override
	@SuppressWarnings("unchecked")
	public QueryImplementor setParameter(int position, Object value) {
		getSession().checkOpen();
		if ( value instanceof TypedParameterValue ) {
			final TypedParameterValue typedParameterValue = (TypedParameterValue) value;
			setParameter( position, typedParameterValue.getValue(), typedParameterValue.getType() );
		}
		else if ( value instanceof Collection && !isRegisteredAsBasicType( value.getClass() ) ) {
			setParameterList( position, (Collection) value );
		}
		else {
			getQueryParameterBindings().getBinding( position ).setBindValue( value );
		}
		return this;
	}

	@Override
	@SuppressWarnings("unchecked")
	public <P> QueryImplementor setParameter(QueryParameter<P> parameter, P value, AllowableParameterType type) {
		getQueryParameterBindings().getBinding( parameter ).setBindValue( value, type );
		return this;
	}

	@Override
	@SuppressWarnings("unchecked")
	public QueryImplementor setParameter(String name, Object value, AllowableParameterType type) {
		getQueryParameterBindings().getBinding( name ).setBindValue( value, type );
		return this;
	}

	@Override
	@SuppressWarnings("unchecked")
	public QueryImplementor setParameter(int position, Object value, AllowableParameterType type) {
		getQueryParameterBindings().getBinding( position ).setBindValue( value, type );
		return this;
	}

	@Override
	@SuppressWarnings("unchecked")
	public <P> QueryImplementor setParameter(QueryParameter<P> parameter, P value, TemporalType temporalType) {
		getQueryParameterBindings().getBinding( parameter ).setBindValue( value, temporalType );
		return this;
	}

	@Override
	@SuppressWarnings("unchecked")
	public QueryImplementor setParameter(String name, Object value, TemporalType temporalType) {
		getQueryParameterBindings().getBinding( name ).setBindValue( value, temporalType );
		return this;
	}

	@Override
	@SuppressWarnings("unchecked")
	public QueryImplementor setParameter(int position, Object value, TemporalType temporalType) {
		getQueryParameterBindings().getBinding( position ).setBindValue( value, temporalType );
		return this;
	}

	@Override
	public <P> QueryImplementor<R> setParameterList(QueryParameter<P> parameter, Collection<P> values) {
		getQueryParameterBindings().getBinding( parameter ).setBindValues( values );
		return this;
	}

	@Override
	@SuppressWarnings("unchecked")
	public QueryImplementor setParameterList(String name, Collection values) {
		getQueryParameterBindings().getBinding( name ).setBindValues( values );
		return this;
	}

	@Override
	@SuppressWarnings("unchecked")
	public QueryImplementor setParameterList(int position, Collection values) {
		getQueryParameterBindings().getBinding( position ).setBindValues( values );
		return this;
	}

	@Override
	@SuppressWarnings("unchecked")
	public QueryImplementor setParameterList(String name, Collection values, AllowableParameterType type) {
		getQueryParameterBindings().getBinding( name ).setBindValues( values, type );
		return this;
	}

	@Override
	@SuppressWarnings("unchecked")
	public QueryImplementor setParameterList(int position, Collection values, AllowableParameterType type) {
		getQueryParameterBindings().getBinding( position ).setBindValues( values, type );
		return this;
	}

	@Override
	@SuppressWarnings("unchecked")
	public QueryImplementor setParameterList(String name, Object[] values, AllowableParameterType type) {
		getQueryParameterBindings().getBinding( name ).setBindValues( Arrays.asList( values ), type );
		return this;
	}

	@Override
	@SuppressWarnings("unchecked")
	public QueryImplementor setParameterList(int position, Object[] values, AllowableParameterType type) {
		getQueryParameterBindings().getBinding( position ).setBindValues( Arrays.asList( values ), type );
		return this;
	}

	@Override
	@SuppressWarnings("unchecked")
	public QueryImplementor setParameterList(String name, Object[] values) {
		getQueryParameterBindings().getBinding( name ).setBindValues( Arrays.asList( values ) );
		return this;
	}

	@Override
	@SuppressWarnings("unchecked")
	public QueryImplementor setParameterList(int position, Object[] values) {
		getQueryParameterBindings().getBinding( position ).setBindValues( Arrays.asList( values ) );
		return this;
	}

	@Override
	@SuppressWarnings("unchecked")
	public QueryImplementor setParameter(Parameter<Calendar> param, Calendar value, TemporalType temporalType) {
		getSession().checkOpen();
		getQueryParameterBindings().getBinding( (QueryParameter) param ).setBindValue( value, temporalType );
		return this;
	}

	@Override
	@SuppressWarnings("unchecked")
	public QueryImplementor setParameter(Parameter<Date> param, Date value, TemporalType temporalType) {
		getSession().checkOpen();
		getQueryParameterBindings().getBinding( (QueryParameter) param ).setBindValue( value, temporalType );
		return this;
	}

	@Override
	@SuppressWarnings("unchecked")
	public QueryImplementor setParameter(String name, Calendar value, TemporalType temporalType) {
		getSession().checkOpen();
		getQueryParameterBindings().getBinding( name ).setBindValue( value, temporalType );
		return this;
	}

	@Override
	@SuppressWarnings("unchecked")
	public QueryImplementor setParameter(String name, Date value, TemporalType temporalType) {
		getSession().checkOpen();
		getQueryParameterBindings().getBinding( name ).setBindValue( value, temporalType );
		return this;
	}

	@Override
	@SuppressWarnings("unchecked")
	public QueryImplementor setParameter(int position, Calendar value, TemporalType temporalType) {
		getSession().checkOpen();
		getQueryParameterBindings().getBinding( position ).setBindValue( value, temporalType );
		return this;
	}

	@Override
	@SuppressWarnings("unchecked")
	public QueryImplementor setParameter(int position, Date value, TemporalType temporalType) {
		getSession().checkOpen();
		getQueryParameterBindings().getBinding( position ).setBindValue( value, temporalType );
		return this;
	}

	@Override
	public Set<Parameter<?>> getParameters() {
		getSession().checkOpen( false );
		//noinspection unchecked
		return (Set) getParameterMetadata().getRegistrations();
	}

	@Override
	public QueryParameter<?> getParameter(String name) {
		getSession().checkOpen( false );
		try {
			return getParameterMetadata().getQueryParameter( name );
		}
		catch ( HibernateException e ) {
			throw getExceptionConverter().convert( e );
		}
	}

	@Override
	@SuppressWarnings("unchecked")
	public <T> QueryParameter<T> getParameter(String name, Class<T> type) {
		getSession().checkOpen( false );
		try {
			final QueryParameter parameter = getParameterMetadata().getQueryParameter( name );
			if ( !parameter.getParameterType().isAssignableFrom( type ) ) {
				throw new IllegalArgumentException(
						"The type [" + parameter.getParameterType().getName() +
								"] associated with the parameter corresponding to name [" + name +
								"] is not assignable to requested Java type [" + type.getName() + "]"
				);
			}
			return parameter;
		}
		catch ( HibernateException e ) {
			throw getExceptionConverter().convert( e );
		}
	}

	@Override
	public QueryParameter<?> getParameter(int position) {
		getSession().checkOpen( false );
		try {
			return parameterMetadata.getQueryParameter( position );
		}
		catch (HibernateException e) {
			throw getExceptionConverter().convert( e );
		}
	}

	@Override
	@SuppressWarnings("unchecked")
	public <T> QueryParameter<T> getParameter(int position, Class<T> type) {
		getSession().checkOpen( false );
		try {
			final QueryParameter parameter = getParameterMetadata().getQueryParameter( position );
			if ( !parameter.getParameterType().isAssignableFrom( type ) ) {
				throw new IllegalArgumentException(
						"The type [" + parameter.getParameterType().getName() +
								"] associated with the parameter corresponding to position [" + position +
								"] is not assignable to requested Java type [" + type.getName() + "]"
				);
			}
			return parameter;
		}
		catch ( HibernateException e ) {
			throw getExceptionConverter().convert( e );
		}
	}

	@Override
	public boolean isBound(Parameter<?> parameter) {
		getSession().checkOpen();
		return getQueryParameterBindings().getBinding( (QueryParameterImplementor) parameter ).isBound();
	}

	@Override
	public <T> T getParameterValue(Parameter<T> parameter) {
		LOGGER.tracef( "#getParameterValue(%s)", parameter );

		getSession().checkOpen( false );

		if ( !getParameterMetadata().containsReference( (QueryParameter) parameter ) ) {
			throw new IllegalArgumentException( "Parameter reference [" + parameter + "] did not come from this query" );
		}

		final QueryParameterBinding<T> binding = getQueryParameterBindings().getBinding( (QueryParameter<T>) parameter );
		LOGGER.debugf( "Checking whether parameter reference [%s] is bound : %s", parameter, binding.isBound() );
		if ( !binding.isBound() ) {
			throw new IllegalStateException( "Parameter value not yet bound : " + parameter.toString() );
		}
		return binding.getBindValue();
	}

	@Override
	public Object getParameterValue(String name) {
		getSession().checkOpen( false );

		final QueryParameterBinding binding;
		try {
			binding = getQueryParameterBindings().getBinding( name );
		}
		catch (QueryParameterException e) {
			throw new IllegalArgumentException( "Could not resolve parameter by name - " + name, e );
		}

		LOGGER.debugf( "Checking whether named parameter [%s] is bound : %s", name, binding.isBound() );
		if ( !binding.isBound() ) {
			throw new IllegalStateException( "Parameter value not yet bound : " + name );
		}
		return binding.getBindValue();
	}

	@Override
	public Object getParameterValue(int position) {
		getSession().checkOpen( false );

		final QueryParameterBinding binding;
		try {
			binding = getQueryParameterBindings().getBinding( position );
		}
		catch (QueryParameterException e) {
			throw new IllegalArgumentException( "Could not resolve parameter by position - " + position, e );
		}

		LOGGER.debugf( "Checking whether positional parameter [%s] is bound : %s", (Integer) position, (Boolean) binding.isBound() );
		if ( !binding.isBound() ) {
			throw new IllegalStateException( "Parameter value not yet bound : " + position );
		}
		return binding.getBindValue();
	}

	@Override
	@SuppressWarnings("unchecked")
	public QueryImplementor setProperties(Object bean) {
		final Class clazz = bean.getClass();
		parameterMetadata.visitRegistrations(
				queryParameter -> {
					final String parameterName = queryParameter.getName();
					if ( parameterName != null ) {
						try {
							final PropertyAccess propertyAccess = BuiltInPropertyAccessStrategies.BASIC.getStrategy().buildPropertyAccess(
									clazz,
									parameterName
							);
							final Getter getter = propertyAccess.getGetter();
							final Class retType = getter.getReturnType();
							final Object object = getter.get( bean );
							if ( Collection.class.isAssignableFrom( retType ) ) {
								setParameterList( parameterName, (Collection) object );
							}
							else if ( retType.isArray() ) {
								setParameterList( parameterName, (Object[]) object );
							}
							else {
								setParameter( parameterName, object, determineType( parameterName, retType ) );
							}
						}
						catch (PropertyNotFoundException e) {
							// ignore
						}
					}
				}
		);

		return this;
	}

	protected AllowableParameterType determineType(String namedParam, Class retType) {
		AllowableParameterType type = getQueryParameterBindings().getBinding( namedParam ).getBindType();
		if ( type == null ) {
			type = getParameterMetadata().getQueryParameter( namedParam ).getHibernateType();
		}
		if ( type == null ) {
			type = getSession().getFactory().resolveParameterBindType( retType );
		}
		return type;
	}

	@Override
	@SuppressWarnings("unchecked")
	public QueryImplementor setProperties(Map map) {
		parameterMetadata.visitRegistrations(
				queryParameter -> {
					final String parameterName = queryParameter.getName();
					if ( parameterName != null ) {
						final Object value = map.get( parameterName );

						if ( value == null ) {
							if ( map.containsKey( parameterName ) ) {
								setParameter( parameterName, null, determineType( parameterName, null ) );
							}
						}
						else {
							Class retType = value.getClass();
							if ( Collection.class.isAssignableFrom( retType ) ) {
								setParameterList( parameterName, (Collection) value );
							}
							else if ( retType.isArray() ) {
								setParameterList( parameterName, (Object[]) value );
							}
							else {
								setParameter( parameterName, value, determineType( parameterName, retType ) );
							}
						}
					}
				}
		);

		return this;
	}

	@Override
	@SuppressWarnings("unchecked")
	public QueryImplementor setResultTransformer(ResultTransformer transformer) {
		this.resultTransformer = transformer;
		return this;
	}

	@Override
	public int getMaxResults() {
		getSession().checkOpen();
		// to be JPA compliant this method returns an int - specifically the "magic number" Integer.MAX_VALUE defined by the spec.
		// For access to the Integer (for checking), use #getQueryOptions#getMaxRows instead
		return queryOptions.getMaxRows() == null ? Integer.MAX_VALUE : queryOptions.getMaxRows();
	}

	@Override
	@SuppressWarnings("unchecked")
	public QueryImplementor setMaxResults(int maxResult) {
		getSession().checkOpen();

		if ( maxResult < 0 ) {
			throw new IllegalArgumentException( "max-results cannot be negative" );
		}
		else {
			queryOptions.getLimit().setMaxRows( maxResult );
		}
		return this;
	}

	@Override
	public int getFirstResult() {
		getSession().checkOpen();
		// to be JPA compliant this method returns an int - specifically the "magic number" 0 (ZERO) defined by the spec.
		// For access to the Integer (for checking), use #getQueryOptions#getFirstRow instead
		return queryOptions.getFirstRow() == null ? 0 : queryOptions.getFirstRow();
	}

	@Override
	@SuppressWarnings("unchecked")
	public QueryImplementor setFirstResult(int startPosition) {
		getSession().checkOpen();
		if ( startPosition < 0 ) {
			throw new IllegalArgumentException( "first-result value cannot be negative : " + startPosition );
		}
		queryOptions.getLimit().setFirstRow( startPosition );
		return this;
	}

	@SuppressWarnings( {"UnusedDeclaration"})
	public Set<String> getSupportedHints() {
		return QueryHints.getDefinedHints();
	}

	@Override
	public Map<String, Object> getHints() {
		// Technically this should rollback, but that's insane :)
		// If the TCK ever adds a check for this, we may need to change this behavior
		getSession().checkOpen( false );

		final Map<String,Object> hints = new HashMap<>();
		collectBaselineHints( hints );
		collectHints( hints );
		return hints;
	}

	protected void collectBaselineHints(Map<String, Object> hints) {
		// nothing to do in this form
	}

	protected void collectHints(Map<String, Object> hints) {
		final MutableQueryOptions queryOptions = getQueryOptions();
		final Integer queryTimeout = queryOptions.getTimeout();
		if ( queryTimeout != null ) {
			hints.put( HINT_TIMEOUT, queryTimeout );
			hints.put( SPEC_HINT_TIMEOUT, queryTimeout * 1000 );
		}

		final LockOptions lockOptions = getLockOptions();
		final int lockOptionsTimeOut = lockOptions.getTimeOut();
		if ( lockOptionsTimeOut != WAIT_FOREVER ) {
			hints.put( JPA_LOCK_TIMEOUT, lockOptionsTimeOut );
		}

		if ( lockOptions.getScope() ) {
			hints.put( JPA_LOCK_SCOPE, lockOptions.getScope() );
		}

		if ( lockOptions.hasAliasSpecificLockModes() && canApplyAliasSpecificLockModeHints() ) {
			for ( Map.Entry<String, LockMode> entry : lockOptions.getAliasSpecificLocks() ) {
				hints.put(
						ALIAS_SPECIFIC_LOCK_MODE + '.' + entry.getKey(),
						entry.getValue().name()
				);
			}
		}

		putIfNotNull( hints, HINT_COMMENT, getComment() );
		putIfNotNull( hints, HINT_FETCH_SIZE, queryOptions.getFetchSize() );
		putIfNotNull( hints, HINT_FLUSH_MODE, getHibernateFlushMode() );

		final CacheMode cacheMode = getQueryOptions().getCacheMode();
		if ( cacheMode != null ) {
			hints.put( HINT_CACHE_MODE, cacheMode );
			hints.put( JPA_SHARED_CACHE_RETRIEVE_MODE, cacheMode.getJpaRetrieveMode() );
			hints.put( JPA_SHARED_CACHE_STORE_MODE, cacheMode.getJpaStoreMode() );
		}

		if ( isCacheable() ) {
			hints.put( HINT_CACHEABLE, true );
			putIfNotNull( hints, HINT_CACHE_REGION, getCacheRegion() );
		}

		if ( isReadOnly() ) {
			hints.put( HINT_READONLY, true );
		}

		if ( entityGraphQueryHint != null ) {
			hints.put( entityGraphQueryHint.getSemantic().getJpaHintName(), entityGraphQueryHint.getGraph() );
		}
	}

	protected void putIfNotNull(Map<String, Object> hints, String hintName, Enum hintValue) {
		// centralized spot to handle the decision whether to put enums directly into the hints map
		// or whether to put the enum name
		if ( hintValue != null ) {
			hints.put( hintName, hintValue );
//			hints.put( hintName, hintValue.name() );
		}
	}

	protected void putIfNotNull(Map<String, Object> hints, String hintName, Object hintValue) {
		if ( hintValue != null ) {
			hints.put( hintName, hintValue );
		}
	}

	@Override
	@SuppressWarnings("unchecked")
	public QueryImplementor setHint(String hintName, Object value) {
		getSession().checkOpen( true );
		boolean applied = false;
		try {
			if ( HINT_TIMEOUT.equals( hintName ) ) {
				applied = applyTimeoutHint( ConfigurationHelper.getInteger( value ) );
			}
			else if ( SPEC_HINT_TIMEOUT.equals( hintName ) ) {
				// convert milliseconds to seconds
				int timeout = (int)Math.round( ConfigurationHelper.getInteger( value ).doubleValue() / 1000.0 );
				applied = applyTimeoutHint( timeout );
			}
			else if ( JPA_LOCK_TIMEOUT.equals( hintName ) ) {
				applied = applyLockTimeoutHint( ConfigurationHelper.getInteger( value ) );
			}
			else if ( HINT_COMMENT.equals( hintName ) ) {
				applied = applyCommentHint( (String) value );
			}
			else if ( HINT_FETCH_SIZE.equals( hintName ) ) {
				applied = applyFetchSizeHint( ConfigurationHelper.getInteger( value ) );
			}
			else if ( HINT_CACHEABLE.equals( hintName ) ) {
				applied = applyCacheableHint( ConfigurationHelper.getBoolean( value ) );
			}
			else if ( HINT_CACHE_REGION.equals( hintName ) ) {
				applied = applyCacheRegionHint( (String) value );
			}
			else if ( HINT_READONLY.equals( hintName ) ) {
				applied = applyReadOnlyHint( ConfigurationHelper.getBoolean( value ) );
			}
			else if ( HINT_FLUSH_MODE.equals( hintName ) ) {
				applied = applyFlushModeHint( ConfigurationHelper.getFlushMode( value ) );
			}
			else if ( HINT_CACHE_MODE.equals( hintName ) ) {
				applied = applyCacheModeHint( ConfigurationHelper.getCacheMode( value ) );
			}
			else if ( JPA_SHARED_CACHE_RETRIEVE_MODE.equals( hintName ) ) {
				final CacheRetrieveMode retrieveMode = value != null ? CacheRetrieveMode.valueOf( value.toString() ) : null;
				applied = applyJpaCacheRetrieveMode( retrieveMode );
			}
			else if ( JPA_SHARED_CACHE_STORE_MODE.equals( hintName ) ) {
				final CacheStoreMode storeMode = value != null ? CacheStoreMode.valueOf( value.toString() ) : null;
				applied = applyJpaCacheStoreMode( storeMode );
			}
			else if ( QueryHints.HINT_NATIVE_LOCKMODE.equals( hintName ) ) {
				applied = applyNativeQueryLockMode( value );
			}
			else if ( hintName.startsWith( ALIAS_SPECIFIC_LOCK_MODE ) ) {
				if ( canApplyAliasSpecificLockModeHints() ) {
					// extract the alias
					final String alias = hintName.substring( ALIAS_SPECIFIC_LOCK_MODE.length() + 1 );
					// determine the LockMode
					try {
						final LockMode lockMode = LockModeTypeHelper.interpretLockMode( value );
						applyAliasSpecificLockModeHint( alias, lockMode );
					}
					catch ( Exception e ) {
						MSG_LOGGER.unableToDetermineLockModeValue( hintName, value );
						applied = false;
					}
				}
				else {
					applied = false;
				}
			}
			else if ( HINT_FETCHGRAPH.equals( hintName ) || HINT_LOADGRAPH.equals( hintName ) ) {
				if ( value instanceof RootGraph ) {
					applyGraph( (RootGraph) value, GraphSemantic.fromJpaHintName( hintName ) );
				}
				else {
					MSG_LOGGER.warnf( "The %s hint was set, but the value was not an EntityGraph!", hintName );
				}
				applied = true;
			}
			else if ( HINT_FOLLOW_ON_LOCKING.equals( hintName ) ) {
				applied = applyFollowOnLockingHint( ConfigurationHelper.getBoolean( value ) );
			}
			else if ( QueryHints.HINT_PASS_DISTINCT_THROUGH.equals( hintName ) ) {
				applied = applyPassDistinctThrough( ConfigurationHelper.getBoolean( value ) );
			}
			else {
				MSG_LOGGER.ignoringUnrecognizedQueryHint( hintName );
			}
		}
		catch ( ClassCastException e ) {
			throw new IllegalArgumentException( "Value for hint" );
		}

		if ( !applied ) {
			handleUnrecognizedHint( hintName, value );
		}

		return this;
	}

	protected void handleUnrecognizedHint(String hintName, Object value) {
		MSG_LOGGER.debugf( "Skipping unsupported query hint [%s]", hintName );
	}

	protected boolean applyJpaCacheRetrieveMode(CacheRetrieveMode mode) {
		getQueryOptions().setCacheRetrieveMode( mode );
		return true;
	}

	protected boolean applyJpaCacheStoreMode(CacheStoreMode mode) {
		getQueryOptions().setCacheStoreMode( mode );
		return true;
	}

	protected boolean applyNativeQueryLockMode(Object value) {
		if ( !isNativeQuery() ) {
			throw new IllegalStateException(
					"Illegal attempt to set lock mode on non-native query via hint; use Query#setLockMode instead"
			);
		}

		return false;
	}

	/**
	 * Apply the query timeout hint.
	 *
	 * @param timeout The timeout (in seconds!) specified as a hint
	 *
	 * @return {@code true} if the hint was "applied"
	 */
	protected boolean applyTimeoutHint(int timeout) {
		setTimeout( timeout );
		return true;
	}

	/**
	 * Apply the lock timeout (in seconds!) hint
	 *
	 * @param timeout The timeout (in seconds!) specified as a hint
	 *
	 * @return {@code true} if the hint was "applied"
	 */
	protected boolean applyLockTimeoutHint(int timeout) {
		getLockOptions().setTimeOut( timeout );
		return true;
	}

	/**
	 * Apply the comment hint.
	 *
	 * @param comment The comment specified as a hint
	 *
	 * @return {@code true} if the hint was "applied"
	 */
	protected boolean applyCommentHint(String comment) {
		setComment( comment );
		return true;
	}

	/**
	 * Apply the fetch size hint
	 *
	 * @param fetchSize The fetch size specified as a hint
	 *
	 * @return {@code true} if the hint was "applied"
	 */
	protected boolean applyFetchSizeHint(int fetchSize) {
		setFetchSize( fetchSize );
		return true;
	}

	/**
	 * Apply the cacheable (true/false) hint.
	 *
	 * @param isCacheable The value specified as hint
	 *
	 * @return {@code true} if the hint was "applied"
	 */
	protected boolean applyCacheableHint(boolean isCacheable) {
		setCacheable( isCacheable );
		return true;
	}

	/**
	 * Apply the cache region hint
	 *
	 * @param regionName The name of the cache region specified as a hint
	 *
	 * @return {@code true} if the hint was "applied"
	 */
	protected boolean applyCacheRegionHint(String regionName) {
		setCacheRegion( regionName );
		return true;
	}

	/**
	 * Apply the read-only (true/false) hint.
	 *
	 * @param isReadOnly The value specified as hint
	 *
	 * @return {@code true} if the hint was "applied"
	 */
	protected boolean applyReadOnlyHint(boolean isReadOnly) {
		setReadOnly( isReadOnly );
		return true;
	}

	/**
	 * Apply the CacheMode hint.
	 *
	 * @param cacheMode The CacheMode value specified as a hint.
	 *
	 * @return {@code true} if the hint was "applied"
	 */
	protected boolean applyCacheModeHint(CacheMode cacheMode) {
		setCacheMode( cacheMode );
		return true;
	}

	/**
	 * Apply the FlushMode hint.
	 *
	 * @param flushMode The FlushMode value specified as hint
	 *
	 * @return {@code true} if the hint was "applied"
	 */
	protected boolean applyFlushModeHint(FlushMode flushMode) {
		setHibernateFlushMode( flushMode );
		return true;
	}

	/**
	 * Can alias-specific lock modes be applied?
	 *
	 * @return {@code true} indicates they can be applied, {@code false} otherwise.
	 */
	protected boolean canApplyAliasSpecificLockModeHints() {
		// only procedure/function calls cannot I believe
		return true;
	}

	protected boolean applyLockModeTypeHint(LockModeType lockModeType) {
		getLockOptions().setLockMode( LockModeTypeHelper.getLockMode( lockModeType ) );
		return true;
	}

	protected boolean applyHibernateLockModeHint(LockMode lockMode) {
		getLockOptions().setLockMode( lockMode );
		return true;
	}

	/**
	 * Apply the alias specific lock modes.  Assumes {@link #canApplyAliasSpecificLockModeHints()} has already been
	 * called and returned {@code true}.
	 *
	 * @param alias The alias to apply the 'lockMode' to.
	 * @param lockMode The LockMode to apply.
	 */
	protected void applyAliasSpecificLockModeHint(String alias, LockMode lockMode) {
		getLockOptions().setAliasSpecificLockMode( alias, lockMode );
	}

	@Override
	public Query<R> applyGraph(RootGraph graph, GraphSemantic semantic) {
		if ( semantic == null ) {
			this.entityGraphQueryHint = null;
		}
		else {
			if ( graph == null ) {
				throw new IllegalStateException( "Semantic was non-null, but graph was null" );
			}

			applyGraph( (RootGraphImplementor<?>) graph, semantic );
		}

		return this;
	}

	/**
	 * Used from HEM code as a (hopefully temporary) means to apply a custom query plan
	 * in regards to a JPA entity graph.
	 *
	 * @param hint The entity graph hint object
	 *
	 * @deprecated (5.4) Use {@link #applyGraph} instead
	 */
	@Deprecated
	protected void applyEntityGraphQueryHint(EntityGraphQueryHint hint) {
		this.entityGraphQueryHint = hint;
	}

	/**
	 * Apply the follow-on-locking hint.
	 *
	 * @param followOnLocking The follow-on-locking strategy.
	 */
	protected boolean applyFollowOnLockingHint(Boolean followOnLocking) {
		getLockOptions().setFollowOnLocking( followOnLocking );
		return true;
	}

	/**
	 * Apply the follow-on-locking hint.
	 *
	 * @param passDistinctThrough the query passes {@code distinct} to the database
	 */
	protected boolean applyPassDistinctThrough(boolean passDistinctThrough) {
		this.passDistinctThrough = passDistinctThrough;
		return true;
	}

	/**
	 * Is the query represented here a native (SQL) query?
	 *
	 * @return {@code true} if it is a native query; {@code false} otherwise
	 */
	protected abstract boolean isNativeQuery();

	@Override
	public LockModeType getLockMode() {
		getSession().checkOpen( false );
		if ( !isSelect() ) {
			throw new IllegalStateException( "Illegal attempt to get lock mode on a non-SELECT query" );
		}
		return LockModeTypeHelper.getLockModeType( getQueryOptions().getLockOptions().getLockMode() );
	}

	@Override
	@SuppressWarnings("unchecked")
	public <T> T unwrap(Class<T> cls) {
		if ( cls.isInstance( getSession() ) ) {
			return (T) getSession();
		}
		if ( cls.isInstance( getParameterMetadata() ) ) {
			return (T) getParameterMetadata();
		}
		if ( cls.isInstance( getQueryParameterBindings() ) ) {
			return (T) getQueryParameterBindings();
		}
		if ( cls.isInstance( this ) ) {
			return (T) this;
		}

		throw new HibernateException( "Could not unwrap this [" + toString() + "] as requested Java type [" + cls.getName() + "]" );
//		throw new IllegalArgumentException( "Could not unwrap this [" + toString() + "] as requested Java type [" + cls.getName() + "]" );
	}

	public QueryParameters getQueryParameters() {
		throw new NotYetImplementedFor6Exception( getClass() );
//		final String expandedQuery = getQueryParameterBindings().expandListValuedParameters( getQueryString(), getSession() );
//		return makeQueryParametersForExecution( expandedQuery );
	}

//	protected QueryParameters makeQueryParametersForExecution(String hql) {
//		final HQLQueryPlan entityGraphHintedQueryPlan;
//		if ( entityGraphQueryHint == null) {
//			entityGraphHintedQueryPlan = null;
//		}
//		else {
//			entityGraphHintedQueryPlan = new HQLQueryPlan(
//					hql,
//					false,
//					getSession().getLoadQueryInfluencers().getEnabledFilters(),
//					getSession().getFactory(),
//					entityGraphQueryHint
//			);
//		}
//
//		final QueryParameters queryParameters = new QueryParameters(
//				getQueryParameterBindings(),
//				getLockOptions(),
//				queryOptions,
//				null,
//				optionalObject,
//				optionalEntityName,
//				optionalId,
//				resultTransformer
//		);
//		queryParameters.setQueryPlan( entityGraphHintedQueryPlan );
//		if ( passDistinctThrough != null ) {
//			queryParameters.setPassDistinctThrough( passDistinctThrough );
//		}
//		return queryParameters;
//	}

	private FlushMode sessionFlushMode;
	private CacheMode sessionCacheMode;

	protected void beforeQuery() {
		if ( optionalId == null ) {
			getQueryParameterBindings().validate();
		}

		assert sessionFlushMode == null;
		assert sessionCacheMode == null;

		final FlushMode flushMode = getQueryOptions().getFlushMode();
		if ( flushMode != null ) {
			sessionFlushMode = getSession().getHibernateFlushMode();
			getSession().setHibernateFlushMode( flushMode );
		}
<<<<<<< HEAD

		final CacheMode effectiveCacheMode = CacheMode.fromJpaModes( queryOptions.getCacheRetrieveMode(), queryOptions.getCacheStoreMode() );
		if( effectiveCacheMode != null) {
			sessionCacheMode = getSession().getCacheMode();
			getSession().setCacheMode( effectiveCacheMode );
=======
		if ( entityGraphQueryHint != null && entityGraphQueryHint.getSemantic() == GraphSemantic.FETCH ) {
			getProducer().setEnforcingFetchGraph( true );
>>>>>>> 99a4edfa
		}
	}

	protected void afterQuery() {
		if ( sessionFlushMode != null ) {
			getSession().setHibernateFlushMode( sessionFlushMode );
			sessionFlushMode = null;
		}
		if ( sessionCacheMode != null ) {
			getSession().setCacheMode( sessionCacheMode );
			sessionCacheMode = null;
		}
<<<<<<< HEAD
=======
		getProducer().setEnforcingFetchGraph( false );
	}

	@Override
	public Iterator<R> iterate() {
		beforeQuery();
		try {
			return doIterate();
		}
		finally {
			afterQuery();
		}
	}

	@SuppressWarnings("unchecked")
	protected Iterator<R> doIterate() {
		if (getMaxResults() == 0){
			return Collections.emptyIterator();
		}
		return getProducer().iterate(
				getQueryParameterBindings().expandListValuedParameters( getQueryString(), getProducer() ),
				getQueryParameters()
		);
>>>>>>> 99a4edfa
	}

	@Override
	public ScrollableResultsImplementor scroll() {
		return scroll( getSession().getJdbcServices().getJdbcEnvironment().getDialect().defaultScrollMode() );
	}

	@Override
	public ScrollableResultsImplementor scroll(ScrollMode scrollMode) {
		beforeQuery();
		try {
			return doScroll( scrollMode );
		}
		finally {
			afterQuery();
		}
	}

	protected ScrollableResultsImplementor doScroll(ScrollMode scrollMode) {
		throw new NotYetImplementedFor6Exception( getClass() );

//		if ( getMaxResults() == 0 ) {
//			return EmptyScrollableResults.INSTANCE;
//		}
//
//		final String query = getQueryParameterBindings().expandListValuedParameters( getQueryString(), getSession() );
//		QueryParameters queryParameters = makeQueryParametersForExecution( query );
//		queryParameters.setScrollMode( scrollMode );
//		return getSession().scroll( query, queryParameters );
	}

	@Override
	@SuppressWarnings("unchecked")
	public Stream<R> stream() {
		if (getMaxResults() == 0){
			final Spliterator<R> spliterator = Spliterators.emptySpliterator();
			return StreamSupport.stream( spliterator, false );
		}
		final ScrollableResultsImplementor scrollableResults = scroll( ScrollMode.FORWARD_ONLY );
		final ScrollableResultsIterator<R> iterator = new ScrollableResultsIterator<>( scrollableResults );
		final Spliterator<R> spliterator = Spliterators.spliteratorUnknownSize( iterator, Spliterator.NONNULL );

		final Stream<R> stream = new StreamDecorator(
				StreamSupport.stream( spliterator, false ),
				scrollableResults::close
		);

		return stream;
	}

	@Override
	public Optional<R> uniqueResultOptional() {
		return Optional.ofNullable( uniqueResult() );
	}

	@Override
	public List<R> list() {
		beforeQuery();
		try {
			return doList();
		}
		catch (TypeMismatchException e) {
			throw new IllegalArgumentException( e );
		}
		catch (HibernateException he) {
			throw getExceptionConverter().convert( he, getLockOptions() );
		}
		finally {
			afterQuery();
		}
	}

	protected boolean isCallable() {
		return false;
	}

	@SuppressWarnings("unchecked")
	protected List<R> doList() {
		throw new NotYetImplementedFor6Exception( getClass() );

//		if ( getMaxResults() == 0 ) {
//			return Collections.EMPTY_LIST;
//		}
//		if ( lockOptions.getLockMode() != null && lockOptions.getLockMode() != LockMode.NONE ) {
//			if ( !getSession().isTransactionInProgress() ) {
//				throw new TransactionRequiredException( "no transaction is in progress" );
//			}
//		}
//
//		final String expandedQuery = getQueryParameterBindings().expandListValuedParameters( getQueryString(), getSession() );
//		return getSession().list(
//				expandedQuery,
//				makeQueryParametersForExecution( expandedQuery )
//		);
	}

	protected abstract QueryParameterBindings getQueryParameterBindings();

	@Override
	public R uniqueResult() {
		return uniqueElement( list() );
	}

	@Override
	public R getSingleResult() {
		try {
			final List<R> list = list();
			if ( list.size() == 0 ) {
				throw new NoResultException( "No entity found for query" );
			}
			return uniqueElement( list );
		}
		catch ( HibernateException e ) {
			throw getExceptionConverter().convert( e, getLockOptions() );
		}
	}

	public static <R> R uniqueElement(List<R> list) throws NonUniqueResultException {
		int size = list.size();
		if ( size == 0 ) {
			return null;
		}
		R first = list.get( 0 );
		for ( int i = 1; i < size; i++ ) {
			if ( list.get( i ) != first ) {
				throw new NonUniqueResultException( list.size() );
			}
		}
		return first;
	}

	@Override
	public int executeUpdate() throws HibernateException {
		getSession().checkTransactionNeededForUpdateOperation( "Executing an update/delete query" );

		beforeQuery();
		try {
			return doExecuteUpdate();
		}
		catch( TypeMismatchException e ) {
			throw new IllegalArgumentException( e );
		}
		catch ( HibernateException e) {
			throw getExceptionConverter().convert( e );
		}
		finally {
			afterQuery();
		}
	}

	protected int doExecuteUpdate() {
		throw new NotYetImplementedFor6Exception( getClass() );

//		final String expandedQuery = getQueryParameterBindings().expandListValuedParameters( getQueryString(), getSession() );
//		return getSession().executeUpdate(
//				expandedQuery,
//				makeQueryParametersForExecution( expandedQuery )
//		);
	}

	protected String resolveEntityName(Object val) {
		if ( val == null ) {
			throw new IllegalArgumentException( "entity for parameter binding cannot be null" );
		}
		return getSession().bestGuessEntityName( val );
	}

	@Override
	public void setOptionalEntityName(String optionalEntityName) {
		this.optionalEntityName = optionalEntityName;
	}

	@Override
	public void setOptionalId(Serializable optionalId) {
		this.optionalId = optionalId;
	}

	@Override
	public void setOptionalObject(Object optionalObject) {
		this.optionalObject = optionalObject;
	}

	private boolean isSelect() {
		throw new NotYetImplementedFor6Exception( getClass() );

//		return getSession().getFactory().getQueryInterpretationCache()
//				.getHQLQueryPlan( getQueryString(), false, Collections.<String, Filter>emptyMap() )
//				.isSelect();
	}

	protected ExceptionConverter getExceptionConverter(){
		return producer.getExceptionConverter();
	}

	private boolean isRegisteredAsBasicType(Class cl) {
		return producer.getFactory().getTypeConfiguration().getBasicTypeRegistry().getRegisteredType( cl.getName() ) != null;
	}
}<|MERGE_RESOLUTION|>--- conflicted
+++ resolved
@@ -1202,7 +1202,7 @@
 	 * @return {@code true} indicates they can be applied, {@code false} otherwise.
 	 */
 	protected boolean canApplyAliasSpecificLockModeHints() {
-		// only procedure/function calls cannot I believe
+		// only procedure/function calls cannot i believe
 		return true;
 	}
 
@@ -1366,16 +1366,14 @@
 			sessionFlushMode = getSession().getHibernateFlushMode();
 			getSession().setHibernateFlushMode( flushMode );
 		}
-<<<<<<< HEAD
 
 		final CacheMode effectiveCacheMode = CacheMode.fromJpaModes( queryOptions.getCacheRetrieveMode(), queryOptions.getCacheStoreMode() );
 		if( effectiveCacheMode != null) {
 			sessionCacheMode = getSession().getCacheMode();
 			getSession().setCacheMode( effectiveCacheMode );
-=======
+		}
 		if ( entityGraphQueryHint != null && entityGraphQueryHint.getSemantic() == GraphSemantic.FETCH ) {
-			getProducer().setEnforcingFetchGraph( true );
->>>>>>> 99a4edfa
+			getSession().setEnforcingFetchGraph( true );
 		}
 	}
 
@@ -1388,32 +1386,7 @@
 			getSession().setCacheMode( sessionCacheMode );
 			sessionCacheMode = null;
 		}
-<<<<<<< HEAD
-=======
-		getProducer().setEnforcingFetchGraph( false );
-	}
-
-	@Override
-	public Iterator<R> iterate() {
-		beforeQuery();
-		try {
-			return doIterate();
-		}
-		finally {
-			afterQuery();
-		}
-	}
-
-	@SuppressWarnings("unchecked")
-	protected Iterator<R> doIterate() {
-		if (getMaxResults() == 0){
-			return Collections.emptyIterator();
-		}
-		return getProducer().iterate(
-				getQueryParameterBindings().expandListValuedParameters( getQueryString(), getProducer() ),
-				getQueryParameters()
-		);
->>>>>>> 99a4edfa
+		getSession().setEnforcingFetchGraph( false );
 	}
 
 	@Override
