//$Id$
//$Id$
package org.hibernate.test.annotations.manytomany;
<<<<<<< HEAD
=======


import org.hibernate.Hibernate;
import org.hibernate.JDBCException;
import org.hibernate.Session;
import org.hibernate.Transaction;
import org.hibernate.criterion.Restrictions;
import org.hibernate.test.annotations.TestCase;

>>>>>>> 0b10334e
import java.util.ArrayList;
import java.util.Collection;
import java.util.Date;
import java.util.HashSet;
import java.util.Iterator;
import java.util.List;
import java.util.Set;
<<<<<<< HEAD
import org.hibernate.Hibernate;
import org.hibernate.JDBCException;
import org.hibernate.Session;
import org.hibernate.Transaction;
import org.hibernate.criterion.Restrictions;
import org.hibernate.test.annotations.TestCase;
=======
>>>>>>> 0b10334e

/**
 * Many to many tests
 *
 * @author Emmanuel Bernard
 */
@SuppressWarnings("unchecked")
public class ManyToManyTest extends TestCase {

	public ManyToManyTest(String x) {
		super( x );
	}

	public void testDefault() throws Exception {
		Session s;
		Transaction tx;
		s = openSession();
		tx = s.beginTransaction();
		Store fnac = new Store();
		fnac.setName( "Fnac" );
		KnownClient emmanuel = new KnownClient();
		emmanuel.setName( "Emmanuel" );
		emmanuel.setStores( new HashSet<Store>() );
		fnac.setCustomers( new HashSet<KnownClient>() );
		fnac.getCustomers().add( emmanuel );
		emmanuel.getStores().add( fnac );
		fnac.setImplantedIn( new HashSet<City>() );
		City paris = new City();
		fnac.getImplantedIn().add( paris );
		paris.setName( "Paris" );
		s.persist( fnac );
		tx.commit();
		s.close();

		s = openSession();
		tx = s.beginTransaction();
		Store store;
		KnownClient knownClient;
		City city;
		store = (Store) s.get( Store.class, fnac.getId() );
		assertNotNull( store );
		assertNotNull( store.getCustomers() );
		assertEquals( 1, store.getCustomers().size() );
		knownClient = (KnownClient) store.getCustomers().iterator().next();
		assertEquals( emmanuel.getName(), knownClient.getName() );
		assertNotNull( store.getImplantedIn() );
		assertEquals( 1, store.getImplantedIn().size() );
		city = (City) store.getImplantedIn().iterator().next();
		assertEquals( paris.getName(), city.getName() );
		tx.commit();
		s.close();

		s = openSession();
		tx = s.beginTransaction();
		knownClient = (KnownClient) s.get( KnownClient.class, emmanuel.getId() );
		assertNotNull( knownClient );
		assertNotNull( knownClient.getStores() );
		assertEquals( 1, knownClient.getStores().size() );
		store = (Store) knownClient.getStores().iterator().next();
		assertEquals( fnac.getName(), store.getName() );
		tx.commit();
		s.close();
	}

	public void testCanUseCriteriaQuery() throws Exception {
		Session s;
		Transaction tx;
		s = openSession();
		tx = s.beginTransaction();
		Store fnac = new Store();
		fnac.setName( "Fnac" );
		Supplier emi = new Supplier();
		emi.setName( "Emmanuel" );
		emi.setSuppStores( new HashSet<Store>() );
		fnac.setSuppliers( new HashSet<Supplier>() );
		fnac.getSuppliers().add( emi );
		emi.getSuppStores().add( fnac );
		s.persist( fnac );
		tx.commit();
		s.close();

		s = openSession();
		tx = s.beginTransaction();
		List result = s.createCriteria( Supplier.class ).createAlias( "suppStores", "s" ).add(
				Restrictions.eq( "s.name", "Fnac" ) ).list();
		assertEquals( 1, result.size() );
		tx.commit();
		s.close();
	}
	public void testDefaultCompositePk() throws Exception {
		Session s;
		Transaction tx;

		s = openSession();
		tx = s.beginTransaction();
		CatPk catPk = new CatPk();
		catPk.setName( "Minou" );
		catPk.setThoroughbred( "Persan" );
		Cat cat = new Cat();
		cat.setId( catPk );
		cat.setAge( 32 );
		Woman woman = new Woman();
		WomanPk womanPk = new WomanPk();
		womanPk.setFirstName( "Emma" );
		womanPk.setLastName( "Peel" );
		woman.setId( womanPk );
		woman.setCats( new HashSet<Cat>() );
		woman.getCats().add( cat );
		cat.setHumanContacts( new HashSet<Woman>() );
		cat.getHumanContacts().add( woman );
		s.persist( woman );
		s.persist( cat );
		tx.commit();
		s.close();

		s = openSession();
		tx = s.beginTransaction();
		Cat sameCat = (Cat) s.get( Cat.class, cat.getId() );
		assertNotNull( sameCat );
		assertNotNull( sameCat.getHumanContacts() );
		assertEquals( 1, sameCat.getHumanContacts().size() );
		Woman sameWoman = sameCat.getHumanContacts().iterator().next();
		assertEquals( sameWoman.getId().getLastName(), woman.getId().getLastName() );
		tx.commit();
		s.close();

		s = openSession();
		tx = s.beginTransaction();
		sameWoman = (Woman) s.get( Woman.class, woman.getId() );
		assertNotNull( sameWoman );
		assertNotNull( sameWoman.getCats() );
		assertEquals( 1, sameWoman.getCats().size() );
		sameCat = sameWoman.getCats().iterator().next();
		assertEquals( cat.getAge(), sameCat.getAge() );
		tx.commit();
		s.close();
	}

	public void testMappedBy() throws Exception {
		Session s;
		Transaction tx;
		s = openSession();
		tx = s.beginTransaction();
		Store fnac = new Store();
		fnac.setName( "Fnac" );
		Supplier emi = new Supplier();
		emi.setName( "Emmanuel" );
		emi.setSuppStores( new HashSet<Store>() );
		fnac.setSuppliers( new HashSet<Supplier>() );
		fnac.getSuppliers().add( emi );
		emi.getSuppStores().add( fnac );
		s.persist( fnac );
		tx.commit();
		s.close();

		s = openSession();
		tx = s.beginTransaction();
		Store store;
		Supplier supplier;
		store = (Store) s.get( Store.class, fnac.getId() );
		assertNotNull( store );
		assertNotNull( store.getSuppliers() );
		assertEquals( 1, store.getSuppliers().size() );
		supplier = (Supplier) store.getSuppliers().iterator().next();
		assertEquals( emi.getName(), supplier.getName() );
		tx.commit();
		s.close();

		s = openSession();
		tx = s.beginTransaction();
		supplier = (Supplier) s.get( Supplier.class, emi.getId() );
		assertNotNull( supplier );
		assertNotNull( supplier.getSuppStores() );
		assertEquals( 1, supplier.getSuppStores().size() );
		store = (Store) supplier.getSuppStores().iterator().next();
		assertEquals( fnac.getName(), store.getName() );
		tx.commit();
		s.close();
	}

	public void testBasic() throws Exception {
		Session s;
		Transaction tx;
		s = openSession();
		tx = s.beginTransaction();
		Employer er = new Employer();
		Employee ee = new Employee();
		s.persist( ee );
		Set erColl = new HashSet();
		Collection eeColl = new ArrayList();
		erColl.add( ee );
		eeColl.add( er );
		er.setEmployees( erColl );
		ee.setEmployers( eeColl );
		//s.persist(ee);
		tx.commit();
		s.close();

		s = openSession();
		tx = s.beginTransaction();
		er = (Employer) s.load( Employer.class, er.getId() );
		assertNotNull( er );
		assertNotNull( er.getEmployees() );
		assertEquals( 1, er.getEmployees().size() );
		Employee eeFromDb = (Employee) er.getEmployees().iterator().next();
		assertEquals( ee.getId(), eeFromDb.getId() );
		tx.commit();
		s.close();

		s = openSession();
		tx = s.beginTransaction();
		ee = (Employee) s.get( Employee.class, ee.getId() );
		assertNotNull( ee );
		assertFalse( "ManyToMany mappedBy lazyness", Hibernate.isInitialized( ee.getEmployers() ) );
		tx.commit();
		assertFalse( "ManyToMany mappedBy lazyness", Hibernate.isInitialized( ee.getEmployers() ) );
		s.close();

		s = openSession();
		tx = s.beginTransaction();
		ee = (Employee) s.get( Employee.class, ee.getId() );
		assertNotNull( ee );
		er = ee.getEmployers().iterator().next();
		assertTrue( "second join non lazy", Hibernate.isInitialized( er ) );
		s.delete( er );
		s.delete( ee );
		tx.commit();
		s.close();
	}

	public void testOrderByEmployee() throws Exception {
		Session s;
		Transaction tx;
		s = openSession();
		tx = s.beginTransaction();
		Employer employer = new Employer();
		Employee employee1 = new Employee();
		employee1.setName( "Emmanuel" );
		Employee employee2 = new Employee();
		employee2.setName( "Alice" );
		s.persist( employee1 );
		s.persist( employee2 );
		Set erColl = new HashSet();
		Collection eeColl = new ArrayList();
		Collection eeColl2 = new ArrayList();
		erColl.add( employee1 );
		erColl.add( employee2 );
		eeColl.add( employer );
		eeColl2.add( employer );
		employer.setEmployees( erColl );
		employee1.setEmployers( eeColl );
		employee2.setEmployers( eeColl2 );

		s.flush();
		s.clear();

		employer = (Employer) s.get( Employer.class, employer.getId() );
		assertNotNull( employer );
		assertNotNull( employer.getEmployees() );
		assertEquals( 2, employer.getEmployees().size() );
		Employee eeFromDb = (Employee) employer.getEmployees().iterator().next();
		assertEquals( employee2.getName(), eeFromDb.getName() );
		tx.rollback();
		s.close();

	}
	
	/**
	 * ANN-625
	 * 
	 * @throws Exception in case the test fails.
	 * 
	 * This test only works against databases which allow a mixed usage of
     * table names and table aliases. The generated SQL for this test is:
	 * 
	 * 	   select
	 *         contractor0_.EMPLOYER_ID as EMPLOYER1_1_,
	 *         contractor0_.CONTRACTOR_ID as CONTRACTOR2_1_,
	 *         contractor1_.id as id2_0_,
	 *         contractor1_.fld_name as fld3_2_0_,
	 *         contractor1_.hourlyRate as hourlyRate2_0_ 
	 *     from
	 *         EMPLOYER_CONTRACTOR contractor0_ 
	 *     left outer join
	 *         Employee contractor1_ 
	 *             on contractor0_.CONTRACTOR_ID=contractor1_.id 
	 *     where
	 *         contractor0_.EMPLOYER_ID=? 
	 *     order by
	 *         Employee.fld_name desc
	 * 
	 * 
	 */
// HHH-3577
//	public void testOrderByContractor() throws Exception {
//
//		Session s;
//		Transaction tx;
//		s = openSession();
//		tx = s.beginTransaction();
//
//		// create some test entities
//		Employer employer = new Employer();
//		Contractor contractor1 = new Contractor();
//		contractor1.setName( "Emmanuel" );
//		contractor1.setHourlyRate(100.0f);
//		Contractor contractor2 = new Contractor();
//		contractor2.setName( "Hardy" );
//		contractor2.setHourlyRate(99.99f);
//		s.persist( contractor1 );
//		s.persist( contractor2 );
//
//		// add contractors to employer
//		List setOfContractors = new ArrayList();
//		setOfContractors.add( contractor1 );
//		setOfContractors.add( contractor2 );
//		employer.setContractors( setOfContractors );
//
//		// add employer to contractors
//		Collection employerListContractor1 = new ArrayList();
//		employerListContractor1.add( employer );
//		contractor1.setEmployers( employerListContractor1 );
//
//		Collection employerListContractor2 = new ArrayList();
//		employerListContractor2.add( employer );
//		contractor2.setEmployers( employerListContractor2 );
//
//		s.flush();
//		s.clear();
//
//		// assertions
//		employer = (Employer) s.get( Employer.class, employer.getId() );
//		assertNotNull( employer );
//		assertNotNull( employer.getContractors() );
//		assertEquals( 2, employer.getContractors().size() );
//		Contractor firstContractorFromDb = (Contractor) employer.getContractors().iterator().next();
//		assertEquals( contractor2.getName(), firstContractorFromDb.getName() );
//		tx.rollback();
//		s.close();
//	}

	public void testRemoveInBetween() throws Exception {
		Session s;
		Transaction tx;
		s = openSession();
		tx = s.beginTransaction();
		Employer er = new Employer();
		Employee ee = new Employee();
		Employee ee2 = new Employee();
		s.persist( ee );
		s.persist( ee2 );
		Set erColl = new HashSet();
		Collection eeColl = new ArrayList();
		erColl.add( ee );
		erColl.add( ee2 );
		eeColl.add( er );
		er.setEmployees( erColl );
		ee.setEmployers( eeColl );
		//s.persist(ee);
		tx.commit();
		s.close();

		s = openSession();
		tx = s.beginTransaction();
		er = (Employer) s.load( Employer.class, er.getId() );
		assertNotNull( er );
		assertNotNull( er.getEmployees() );
		assertEquals( 2, er.getEmployees().size() );
		Iterator iterator = er.getEmployees().iterator();
		Employee eeFromDb = (Employee) iterator.next();
		if ( eeFromDb.getId().equals( ee.getId() ) ) {
			eeFromDb = (Employee) iterator.next();
		}
		assertEquals( ee2.getId(), eeFromDb.getId() );
		er.getEmployees().remove( eeFromDb );
		eeFromDb.getEmployers().remove( er );
		tx.commit();
		s.close();

		s = openSession();
		tx = s.beginTransaction();
		ee = (Employee) s.get( Employee.class, ee.getId() );
		assertNotNull( ee );
		assertFalse( "ManyToMany mappedBy lazyness", Hibernate.isInitialized( ee.getEmployers() ) );
		tx.commit();
		assertFalse( "ManyToMany mappedBy lazyness", Hibernate.isInitialized( ee.getEmployers() ) );
		s.close();

		s = openSession();
		tx = s.beginTransaction();
		ee = (Employee) s.get( Employee.class, ee.getId() );
		assertNotNull( ee );
		er = ee.getEmployers().iterator().next();
		assertTrue( "second join non lazy", Hibernate.isInitialized( er ) );
		assertEquals( 1, er.getEmployees().size() );
		s.delete( er );
		s.delete( ee );
		tx.commit();
		s.close();
	}

	public void testSelf() throws Exception {
		Session s;
		Transaction tx;
		s = openSession();
		tx = s.beginTransaction();
		Friend f = new Friend();
		Friend sndF = new Friend();
		f.setName( "Starsky" );
		sndF.setName( "Hutch" );
		Set frnds = new HashSet();
		frnds.add( sndF );
		f.setFriends( frnds );
		//Starsky is a friend of Hutch but hutch is not
		s.persist( f );
		tx.commit();
		s.close();

		s = openSession();
		tx = s.beginTransaction();
		f = (Friend) s.load( Friend.class, f.getId() );
		assertNotNull( f );
		assertNotNull( f.getFriends() );
		assertEquals( 1, f.getFriends().size() );
		Friend fromDb2ndFrnd = (Friend) f.getFriends().iterator().next();
		assertEquals( fromDb2ndFrnd.getId(), sndF.getId() );
		assertEquals( 0, fromDb2ndFrnd.getFriends().size() );
		tx.commit();
		s.close();
	}

	public void testCompositePk() throws Exception {
		Session s;
		Transaction tx;

		ManPk m1pk = new ManPk();
		m1pk.setElder( true );
		m1pk.setFirstName( "Lucky" );
		m1pk.setLastName( "Luke" );
		ManPk m2pk = new ManPk();
		m2pk.setElder( false );
		m2pk.setFirstName( "Joe" );
		m2pk.setLastName( "Dalton" );

		Man m1 = new Man();
		m1.setId( m1pk );
		m1.setCarName( "Jolly Jumper" );
		Man m2 = new Man();
		m2.setId( m2pk );

		WomanPk w1pk = new WomanPk();
		w1pk.setFirstName( "Ma" );
		w1pk.setLastName( "Dalton" );
		WomanPk w2pk = new WomanPk();
		w2pk.setFirstName( "Carla" );
		w2pk.setLastName( "Bruni" );

		Woman w1 = new Woman();
		w1.setId( w1pk );
		Woman w2 = new Woman();
		w2.setId( w2pk );

		Set<Woman> womens = new HashSet<Woman>();
		womens.add( w1 );
		m1.setWomens( womens );
		Set<Woman> womens2 = new HashSet<Woman>();
		womens2.add( w1 );
		womens2.add( w2 );
		m2.setWomens( womens2 );

		Set<Man> mens = new HashSet<Man>();
		mens.add( m1 );
		mens.add( m2 );
		w1.setMens( mens );
		Set<Man> mens2 = new HashSet<Man>();
		mens2.add( m2 );
		w2.setMens( mens2 );

		s = openSession();
		tx = s.beginTransaction();
		s.persist( m1 );
		s.persist( m2 );
		tx.commit();
		s.close();

		s = openSession();
		tx = s.beginTransaction();
		m1 = (Man) s.load( Man.class, m1pk );
		assertFalse( m1.getWomens().isEmpty() );
		assertEquals( 1, m1.getWomens().size() );
		w1 = (Woman) s.load( Woman.class, w1pk );
		assertFalse( w1.getMens().isEmpty() );
		assertEquals( 2, w1.getMens().size() );

		tx.commit();
		s.close();
	}

	public void testAssociationTableUniqueConstraints() throws Exception {
		Session s = openSession();
		Permission readAccess = new Permission();
		readAccess.setPermission( "read" );
		readAccess.setExpirationDate( new Date() );
		Collection<Permission> coll = new ArrayList<Permission>( 2 );
		coll.add( readAccess );
		coll.add( readAccess );
		Group group = new Group();
		group.setId( new Integer( 1 ) );
		group.setPermissions( coll );
		s.getTransaction().begin();
		try {
			s.persist( group );
			s.getTransaction().commit();
			fail( "Unique constraints not applied on association table" );
		}
		catch (JDBCException e) {
			//success
			s.getTransaction().rollback();
		}
		finally {
			s.close();
		}
	}

	public void testAssociationTableAndOrderBy() throws Exception {
		Session s = openSession();
		s.enableFilter( "Groupfilter" );
		Permission readAccess = new Permission();
		readAccess.setPermission( "read" );
		readAccess.setExpirationDate( new Date() );
		Permission writeAccess = new Permission();
		writeAccess.setPermission( "write" );
		writeAccess.setExpirationDate( new Date( new Date().getTime() - 10*60*1000 ) );
		Collection<Permission> coll = new ArrayList<Permission>( 2 );
		coll.add( readAccess );
		coll.add( writeAccess );
		Group group = new Group();
		group.setId( new Integer( 1 ) );
		group.setPermissions( coll );
		s.getTransaction().begin();
		s.persist( group );
		s.flush();
		s.clear();
		group = (Group) s.get( Group.class, group.getId() );
		s.createQuery( "select g from Group g join fetch g.permissions").list();
		assertEquals( "write", group.getPermissions().iterator().next().getPermission() );
		s.getTransaction().rollback();
		s.close();
	}

	public void testAssociationTableAndOrderByWithSet() throws Exception {
		Session s = openSession();
		s.enableFilter( "Groupfilter" );

		Permission readAccess = new Permission();
		readAccess.setPermission( "read" );
		readAccess.setExpirationDate( new Date() );
		
		Permission writeAccess = new Permission();
		writeAccess.setPermission( "write" );
		writeAccess.setExpirationDate( new Date( new Date().getTime() - 10*60*1000 ) );
		
		Permission executeAccess = new Permission();
		executeAccess.setPermission( "execute" );
		executeAccess.setExpirationDate( new Date( new Date().getTime() - 5*60*1000 ) );
		
		Set<Permission> coll = new HashSet<Permission>( 3 );
		coll.add( readAccess );
		coll.add( writeAccess );
		coll.add( executeAccess );

		GroupWithSet group = new GroupWithSet();
		group.setId( new Integer( 1 ) );
		group.setPermissions( coll );
		s.getTransaction().begin();
		s.persist( group );
		s.flush();
		s.clear();

		group = (GroupWithSet) s.get( GroupWithSet.class, group.getId() );
		s.createQuery( "select g from Group g join fetch g.permissions").list();
		Iterator<Permission> permIter = group.getPermissions().iterator();
		assertEquals( "write", permIter.next().getPermission() );
		assertEquals( "execute", permIter.next().getPermission() );
		assertEquals( "read", permIter.next().getPermission() );
		s.getTransaction().rollback();
		s.close();
	}
	
	public void testJoinedSubclassManyToMany() throws Exception {
		Session s = openSession();
		Zone a = new Zone();
		InspectorPrefixes ip = new InspectorPrefixes( "dgi" );
		Transaction tx = s.beginTransaction();
		s.save( a );
		s.save( ip );
		ip.getAreas().add( a );
		tx.commit();
		s.close();
		s = openSession();
		tx = s.beginTransaction();
		ip = (InspectorPrefixes) s.get( InspectorPrefixes.class, ip.getId() );
		assertNotNull( ip );
		assertEquals( 1, ip.getAreas().size() );
		assertEquals( a.getId(), ip.getAreas().get( 0 ).getId() );
		s.delete( ip );
		s.delete( ip.getAreas().get( 0 ) );
		tx.commit();
		s.close();
	}

	public void testJoinedSubclassManyToManyWithNonPkReference() throws Exception {
		Session s = openSession();
		Zone a = new Zone();
		InspectorPrefixes ip = new InspectorPrefixes( "dgi" );
		ip.setName( "Inspector" );
		Transaction tx = s.beginTransaction();
		s.save( a );
		s.save( ip );
		ip.getDesertedAreas().add( a );
		tx.commit();
		s.close();
		s = openSession();
		tx = s.beginTransaction();
		ip = (InspectorPrefixes) s.get( InspectorPrefixes.class, ip.getId() );
		assertNotNull( ip );
		assertEquals( 1, ip.getDesertedAreas().size() );
		assertEquals( a.getId(), ip.getDesertedAreas().get( 0 ).getId() );
		s.delete( ip );
		s.delete( ip.getDesertedAreas().get( 0 ) );
		tx.commit();
		s.close();
	}

	public void testReferencedColumnNameToSuperclass() throws Exception {
		Session s = openSession();
		Transaction tx = s.beginTransaction();
		BuildingCompany comp = new BuildingCompany();
		comp.setFoundedIn( new Date() );
		comp.setName( "Builder century corp.");
		s.persist( comp );
		Building building = new Building();
		building.setCompany( comp );
		s.persist( building );
		s.flush();
		s.clear();
		building = (Building) s.get( Building.class, building.getId() );
		assertEquals( comp.getName(), building.getCompany().getName() );
		tx.rollback();
		s.close();
	}

	// Test for HHH-4685
	// Section 11.1.25
	// The ManyToMany annotation may be used within an embeddable class contained within an entity class to specify a
	// relationship to a collection of entities[101]. If the relationship is bidirectional and the entity containing
	// the embeddable class is the owner of the relationship, the non-owning side must use the mappedBy element of the
	// ManyToMany annotation to specify the relationship field or property of the embeddable class. The dot (".")
	// notation syntax must be used in the mappedBy element to indicate the relationship attribute within the embedded
	// attribute. The value of each identifier used with the dot notation is the name of the respective embedded field
	// or property.
	public void testManyToManyEmbeddableBiDirectionalDotNotationInMappedBy() throws Exception {
		Session s;
		s = openSession();
		s.getTransaction().begin();
		Employee e = new Employee();
		e.setName( "Sharon" );
		List<PhoneNumber> phoneNumbers = new ArrayList<PhoneNumber>();
		Collection<Employee> employees = new ArrayList<Employee>();
		employees.add( e );
		ContactInfo contactInfo = new ContactInfo();
		PhoneNumber number = new PhoneNumber();
		number.setEmployees( employees );
		phoneNumbers.add( number );
		contactInfo.setPhoneNumbers( phoneNumbers );
		e.setContactInfo( contactInfo );
		s.persist( e );
		s.getTransaction().commit();
		s.close();

		s = openSession();
		s.getTransaction().begin();
		e = (Employee)s.get( e.getClass(),e.getId() );
		// follow both directions of many to many association 
		assertEquals("same employee", e.getName(), e.getContactInfo().getPhoneNumbers().get(0).getEmployees().iterator().next().getName());
		s.getTransaction().commit();

		s.close();
	}

	// Test for HHH-4685
	// Section 11.1.26
	// The ManyToOne annotation may be used within an embeddable class to specify a relationship from the embeddable
	// class to an entity class. If the relationship is bidirectional, the non-owning OneToMany entity side must use the
	// mappedBy element of the OneToMany annotation to specify the relationship field or property of the embeddable field
	// or property on the owning side of the relationship. The dot (".") notation syntax must be used in the mappedBy
	// element to indicate the relationship attribute within the embedded attribute. The value of each identifier used
	// with the dot notation is the name of the respective embedded field or property.
	public void testOneToManyEmbeddableBiDirectionalDotNotationInMappedBy() throws Exception {
		Session s;
		s = openSession();
		s.getTransaction().begin();
		Employee e = new Employee();
		JobInfo job = new JobInfo();
		job.setJobDescription( "Sushi Chef" );
		ProgramManager pm = new ProgramManager();
		Collection<Employee> employees = new ArrayList<Employee>();
		employees.add(e);
		pm.setManages( employees );
		job.setPm(pm);
		e.setJobInfo( job );
		s.persist( e );
		s.getTransaction().commit();
		s.close();

		s = openSession();
		s.getTransaction().begin();
		e = (Employee) s.get( e.getClass(), e.getId() );
		assertEquals( "same job in both directions", 
			e.getJobInfo().getJobDescription(),
			e.getJobInfo().getPm().getManages().iterator().next().getJobInfo().getJobDescription()  );
		s.getTransaction().commit();
		s.close();
	}

	/**
	 * @see org.hibernate.test.annotations.TestCase#getAnnotatedClasses()
	 */
	protected Class[] getAnnotatedClasses() {
		return new Class[]{
				Friend.class,
				Employer.class,
				Employee.class,
				Contractor.class,
				Man.class,
				Woman.class,
				Store.class,
				KnownClient.class,
				Supplier.class,
				City.class,
				Cat.class,
				Group.class,
				GroupWithSet.class,
				Permission.class,
				Zone.class,
				Inspector.class,
				InspectorPrefixes.class,
				BuildingCompany.class,
				Building.class,
				PhoneNumber.class,
				ProgramManager.class
		};
	}

}<|MERGE_RESOLUTION|>--- conflicted
+++ resolved
@@ -1,18 +1,7 @@
 //$Id$
 //$Id$
 package org.hibernate.test.annotations.manytomany;
-<<<<<<< HEAD
-=======
-
-
-import org.hibernate.Hibernate;
-import org.hibernate.JDBCException;
-import org.hibernate.Session;
-import org.hibernate.Transaction;
-import org.hibernate.criterion.Restrictions;
-import org.hibernate.test.annotations.TestCase;
-
->>>>>>> 0b10334e
+
 import java.util.ArrayList;
 import java.util.Collection;
 import java.util.Date;
@@ -20,15 +9,12 @@
 import java.util.Iterator;
 import java.util.List;
 import java.util.Set;
-<<<<<<< HEAD
 import org.hibernate.Hibernate;
 import org.hibernate.JDBCException;
 import org.hibernate.Session;
 import org.hibernate.Transaction;
 import org.hibernate.criterion.Restrictions;
 import org.hibernate.test.annotations.TestCase;
-=======
->>>>>>> 0b10334e
 
 /**
  * Many to many tests
@@ -72,11 +58,11 @@
 		assertNotNull( store );
 		assertNotNull( store.getCustomers() );
 		assertEquals( 1, store.getCustomers().size() );
-		knownClient = (KnownClient) store.getCustomers().iterator().next();
+		knownClient = store.getCustomers().iterator().next();
 		assertEquals( emmanuel.getName(), knownClient.getName() );
 		assertNotNull( store.getImplantedIn() );
 		assertEquals( 1, store.getImplantedIn().size() );
-		city = (City) store.getImplantedIn().iterator().next();
+		city = store.getImplantedIn().iterator().next();
 		assertEquals( paris.getName(), city.getName() );
 		tx.commit();
 		s.close();
@@ -87,7 +73,7 @@
 		assertNotNull( knownClient );
 		assertNotNull( knownClient.getStores() );
 		assertEquals( 1, knownClient.getStores().size() );
-		store = (Store) knownClient.getStores().iterator().next();
+		store = knownClient.getStores().iterator().next();
 		assertEquals( fnac.getName(), store.getName() );
 		tx.commit();
 		s.close();
@@ -192,7 +178,7 @@
 		assertNotNull( store );
 		assertNotNull( store.getSuppliers() );
 		assertEquals( 1, store.getSuppliers().size() );
-		supplier = (Supplier) store.getSuppliers().iterator().next();
+		supplier = store.getSuppliers().iterator().next();
 		assertEquals( emi.getName(), supplier.getName() );
 		tx.commit();
 		s.close();
@@ -203,7 +189,7 @@
 		assertNotNull( supplier );
 		assertNotNull( supplier.getSuppStores() );
 		assertEquals( 1, supplier.getSuppStores().size() );
-		store = (Store) supplier.getSuppStores().iterator().next();
+		store = supplier.getSuppStores().iterator().next();
 		assertEquals( fnac.getName(), store.getName() );
 		tx.commit();
 		s.close();
@@ -453,7 +439,7 @@
 		assertNotNull( f );
 		assertNotNull( f.getFriends() );
 		assertEquals( 1, f.getFriends().size() );
-		Friend fromDb2ndFrnd = (Friend) f.getFriends().iterator().next();
+		Friend fromDb2ndFrnd = f.getFriends().iterator().next();
 		assertEquals( fromDb2ndFrnd.getId(), sndF.getId() );
 		assertEquals( 0, fromDb2ndFrnd.getFriends().size() );
 		tx.commit();
@@ -757,7 +743,8 @@
 	/**
 	 * @see org.hibernate.test.annotations.TestCase#getAnnotatedClasses()
 	 */
-	protected Class[] getAnnotatedClasses() {
+	@Override
+    protected Class[] getAnnotatedClasses() {
 		return new Class[]{
 				Friend.class,
 				Employer.class,
