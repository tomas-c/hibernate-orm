# The main CI of Hibernate ORM is https://ci.hibernate.org/job/hibernate-orm-6.0-h2-main/.
# However, Hibernate ORM builds run on GitHub actions regularly
# to check that it still works and can be used in GitHub forks.
# See https://docs.github.com/en/free-pro-team@latest/actions
# for more information about GitHub actions.

name: Hibernate ORM build

on:
  push:
    branches:
      - 'master'
      - 'wip/6.0'
  pull_request:
    branches:
      - 'master'
      - 'wip/6.0'
jobs:
  build:
    name: Java 8
    runs-on: ubuntu-latest
    # We want to know the test results of all matrix entries
    continue-on-error: true
    strategy:
      fail-fast: false
      matrix:
        # When GitHub Actions supports it: https://github.com/actions/toolkit/issues/399
        # We will use the experimental flag as indicator whether a failure should cause a workflow failure
        include:
          - rdbms: h2
            experimental: false
          - rdbms: derby
            experimental: true
          - rdbms: mariadb
            experimental: true
          - rdbms: postgresql
            experimental: true
          - rdbms: oracle
            experimental: true
          - rdbms: db2
            experimental: true
          - rdbms: mssql
            experimental: true
    steps:
      - uses: actions/checkout@v2
      - name: Set up Java 8
        uses: actions/setup-java@v1
        with:
          java-version: 1.8
      - name: Get year/month for cache key
        id: get-date
        run: |
          echo "::set-output name=yearmonth::$(/bin/date -u "+%Y-%m")"
        shell: bash
      - name: Cache Maven local repository
        uses: actions/cache@v2
        id: cache-maven
        with:
          path: |
            ~/.m2/repository
            ~/.gradle/caches/
            ~/.gradle/wrapper/
          # refresh cache every month to avoid unlimited growth
          key: maven-localrepo-${{ steps.get-date.outputs.yearmonth }}
      - name: Run build script
        env:
          RDBMS: ${{ matrix.rdbms }}
        run: ./ci/build-github.sh
        shell: bash
      - name: Upload test reports (if Gradle failed)
        uses: actions/upload-artifact@v2
        if: failure()
        with:
          name: test-reports-java8-${{ matrix.rdbms }}
          path: |
<<<<<<< HEAD
            ./**/target/reports/tests/test/
=======
            ./**/target/reports/tests/
>>>>>>> b3ab4c22
            ./**/target/reports/checkstyle/
      - name: Omit produced artifacts from build cache
        run: ./ci/before-cache.sh
  build11:
    name: Java 11
    runs-on: ubuntu-latest
    # We want to know the test results of all matrix entries
    continue-on-error: true
    steps:
      - uses: actions/checkout@v2
      - name: Set up Java 11
        uses: actions/setup-java@v1
        with:
          java-version: 11
      - name: Get year/month for cache key
        id: get-date
        run: |
          echo "::set-output name=yearmonth::$(/bin/date -u "+%Y-%m")"
        shell: bash
      - name: Cache Maven local repository
        uses: actions/cache@v2
        id: cache-maven
        with:
          path: |
            ~/.m2/repository
            ~/.gradle/caches/
            ~/.gradle/wrapper/
          # refresh cache every month to avoid unlimited growth
          key: maven-localrepo-${{ steps.get-date.outputs.yearmonth }}
      - name: Run build script
        run: ./ci/build-github.sh
        shell: bash
      - name: Upload test reports (if Gradle failed)
        uses: actions/upload-artifact@v2
        if: failure()
        with:
          name: test-reports-java11
          path: |
<<<<<<< HEAD
            ./**/target/reports/tests/test/
=======
            ./**/target/reports/tests/
>>>>>>> b3ab4c22
            ./**/target/reports/checkstyle/
      - name: Omit produced artifacts from build cache
        run: ./ci/before-cache.sh<|MERGE_RESOLUTION|>--- conflicted
+++ resolved
@@ -73,11 +73,7 @@
         with:
           name: test-reports-java8-${{ matrix.rdbms }}
           path: |
-<<<<<<< HEAD
-            ./**/target/reports/tests/test/
-=======
             ./**/target/reports/tests/
->>>>>>> b3ab4c22
             ./**/target/reports/checkstyle/
       - name: Omit produced artifacts from build cache
         run: ./ci/before-cache.sh
@@ -116,11 +112,7 @@
         with:
           name: test-reports-java11
           path: |
-<<<<<<< HEAD
-            ./**/target/reports/tests/test/
-=======
             ./**/target/reports/tests/
->>>>>>> b3ab4c22
             ./**/target/reports/checkstyle/
       - name: Omit produced artifacts from build cache
         run: ./ci/before-cache.sh