--- conflicted
+++ resolved
@@ -155,12 +155,8 @@
             hsqldb:          "org.hsqldb:hsqldb:2.3.6",
             derby:           "org.apache.derby:derby:10.14.2.0",
             postgresql:      'org.postgresql:postgresql:42.2.16',
-<<<<<<< HEAD
-            mysql:           'mysql:mysql-connector-java:8.0.17',
-            tidb:            'mysql:mysql-connector-java:8.0.17',
-=======
             mysql:           'mysql:mysql-connector-java:8.0.27',
->>>>>>> fa8b78d3
+            tidb:            'mysql:mysql-connector-java:8.0.27',
             mariadb:         'org.mariadb.jdbc:mariadb-java-client:2.2.3',
             cockroachdb:     'org.postgresql:postgresql:42.2.8',
 
