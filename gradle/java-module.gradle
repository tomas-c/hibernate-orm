/*
 * Hibernate, Relational Persistence for Idiomatic Java
 *
 * License: GNU Lesser General Public License (LGPL), version 2.1 or later
 * See the lgpl.txt file in the root directory or http://www.gnu.org/licenses/lgpl-2.1.html
 */

/**
 * Support for modules that contain Java code
 */



buildscript {
	repositories {
		mavenCentral()
	}
	dependencies {
		classpath 'de.thetaphi:forbiddenapis:3.0.1'
	}
}

import de.thetaphi.forbiddenapis.gradle.CheckForbiddenApis
import org.apache.tools.ant.filters.ReplaceTokens

apply from: rootProject.file( 'gradle/base-information.gradle' )
apply from: rootProject.file( 'gradle/libraries.gradle' )
apply from: rootProject.file( 'gradle/databases.gradle' )

apply plugin: 'java'
apply plugin: 'biz.aQute.bnd.builder'

apply plugin: 'checkstyle'
apply plugin: 'build-dashboard'
apply plugin: 'project-report'

// Attempt to leverage JetBrain's Gradle extension to automatically define
// `copyResourcesToIntelliJOutFolder` as a "build trigger" on import.
//
// However, see https://github.com/JetBrains/gradle-idea-ext-plugin/issues/8

apply plugin: 'org.jetbrains.gradle.plugin.idea-ext'

ext {
	java9ModuleNameBase = project.name.startsWith( 'hibernate-' ) ? name.drop( 'hibernate-'.length() ): name
	java9ModuleName = "org.hibernate.orm.$project.java9ModuleNameBase"
	forbiddenAPITargetJDKCompatibility = '11'
}

if ( !project.description ) {
	project.description = "The Hibernate ORM $project.name module"
}


// ~~~~~~~~~~~~~~~~~~~~~~~~~~~~~~~~~~~~~~~~~~~~~~~~~~~~~~~~~~~~~~~~~~~~~~~~~~~~
// Configurations and Dependencies

configurations {
	provided {
		description = 'Non-exported compile-time dependencies.'
	}
	asciidoclet {
		description = "Dependencies for Asciidoctor Javadoc taglet"
	}
}

configurations.all*.exclude group: 'xml-apis', module: 'xml-apis'


dependencies {
	compile libraries.logging

	provided libraries.logging_annotations

	annotationProcessor( libraries.logging_processor )
	annotationProcessor( libraries.logging )
	annotationProcessor( libraries.logging_annotations )



	// JUnit dependencies made up of:
	// 		* JUnit 5
	// 		* the Jupiter engine which runs JUnit 5 based tests
	//		* the "vintage" engine - which runs JUnit 3 and 4 based tests
	testCompile( libraries.junit5_api )
	testRuntime( libraries.junit5_jupiter )
	testCompile( libraries.junit5_params )
	testCompile( libraries.junit )
	testRuntime( libraries.junit5_vintage )

	testCompile( libraries.byteman )
	testCompile( libraries.byteman_install )
	testCompile( libraries.byteman_bmunit )

	testRuntime( libraries.log4j )
	testRuntime( libraries.javassist )
	testRuntime( libraries.byteBuddy )

	//Databases
	testRuntime( libraries.h2 )
	testRuntime( libraries.hsqldb )
	testRuntime( libraries.postgresql )
	testRuntime( libraries.mysql )
	testRuntime( libraries.mariadb )
	testRuntime( libraries.mssql )
	testRuntime( libraries.informix )
	testRuntime( libraries.hana )
	testRuntime( libraries.cockroachdb )

<<<<<<< HEAD
	if ( db.equalsIgnoreCase( 'oracle' ) ) {
		testRuntime( libraries.oracle ) {
			exclude group: 'com.oracle.jdbc', module: 'xmlparserv2'
		}
=======
	asciidoclet 'org.asciidoctor:asciidoclet:1.+'

	if ( db.equalsIgnoreCase( 'oracle' ) || db.equalsIgnoreCase( 'oracle_docker' ) ) {
		testRuntime( libraries.oracle )
>>>>>>> 0544dba5
	}
	else if ( db.equalsIgnoreCase( 'db2' ) ) {
		testRuntime( libraries.db2 )
	}
	else if ( db.equalsIgnoreCase( 'hana' ) ) {
		testRuntime( libraries.hana )
	}

	// Mac-specific
	project.ext.toolsJar = file("${System.getProperty('java.home')}/../lib/tools.jar")
	if ( project.toolsJar.exists() ) {
		testCompile files( project.toolsJar )
	}
}


// ~~~~~~~~~~~~~~~~~~~~~~~~~~~~~~~~~~~~~~~~~~~~~~~~~~~~~~~~~~~~~~~~~~~~~~~~~~~~
// Compilation

tasks.withType( JavaCompile ) {
	options.encoding = 'UTF-8'
	sourceCompatibility = project.baselineJavaVersion
	targetCompatibility = project.baselineJavaVersion
}

if ( project.baselineJavaVersion != gradle.ext.testedJavaVersion ) {
	logger.info( "Forcing the target bytecode version for test classes to '$gradle.ext.testedJavaVersion'" )

	tasks.compileTestJava {
		// For *tests only*, generate bytecode matching the Java version currently in use.
		// This allows testing bytecode enhancement on the latest Java versions (13, 14, ...).
		targetCompatibility = gradle.ext.testedJavaVersion
	}
}

task compile(dependsOn: [compileJava, processResources, compileTestJava, processTestResources] )

sourceSets.main {
	compileClasspath += configurations.provided
}

convention.findPlugin( JavaPluginConvention.class ).sourceSets.each { sourceSet ->
	JavaCompile javaCompileTask = project.tasks.findByName( sourceSet.compileJavaTaskName ) as JavaCompile

	// NOTE : this aptDir stuff is needed until we can have IntelliJ run annotation processors for us
	//		which cannot happen until we can fold hibernate-testing back into hibernate-core/src/test
	//		which cannot happen until... ugh
	File aptDir = file( "${buildDir}/generated-src/apt/${sourceSet.name}" )
	sourceSet.allJava.srcDir( aptDir )

	javaCompileTask.options.compilerArgs += [
			"-nowarn",
			"-encoding", "UTF-8",
			"-s", "${aptDir.absolutePath}"
	]

	javaCompileTask.doFirst {
		aptDir.mkdirs()
	}
}



// ~~~~~~~~~~~~~~~~~~~~~~~~~~~~~~~~~~~~~~~~~~~~~~~~~~~~~~~~~~~~~~~~~~~~~~~~~~~~
// mac-specific stuff
final File toolsJar = file("${System.getProperty('java.home')}/../lib/tools.jar")
if ( ext.toolsJar.exists() ) {
	dependencies{
		testCompile files( toolsJar )
	}
}

// ~~~~~~~~~~~~~~~~~~~~~~~~~~~~~~~~~~~~~~~~~~~~~~~~~~~~~~~~~~~~~~~~~~~~~~~~~~~~
// Testing

tasks.withType( Test.class ).each { test ->
	test.useJUnitPlatform()

	if ( JavaVersion.current().isJava9Compatible() ) {
		// Byteman needs this property to be set, https://developer.jboss.org/thread/274997
		test.jvmArgs += ["-Djdk.attach.allowAttachSelf=true"]
	}
	test.jvmArgs += [
			'-XX:+HeapDumpOnOutOfMemoryError',
			"-XX:HeapDumpPath=${file( "${buildDir}/OOM-dump.hprof" ).absolutePath}",
			'-XX:MetaspaceSize=256M'
	]

<<<<<<< HEAD
	test.maxHeapSize = '4G'
=======
	task.maxHeapSize = '3G'
>>>>>>> 0544dba5

	test.systemProperties['hibernate.test.validatefailureexpected'] = true
	test.systemProperties += System.properties.findAll { it.key.startsWith( "hibernate." ) }

	test.enableAssertions = true

	if ( project.name != 'hibernate-testing' ) {
		test.dependsOn ':hibernate-testing:test'
	}

	// todo (6.0) : temporarily include just the new tests so we can publish SNAPSHOTS for others to use
	test.include 'org/hibernate/orm/test/**'
}

sourceSets {
	test {
		resources {
			// add `src/test/java` as a test-resources dir
			configure( srcDir('src/test/java') ) {
				filter {
					include '**/*.properties'
					include '**/*.xml'
				}
			}
			configure( srcDir('src/test/resources') ) {
				filter {
					include '*.properties'
					include '*.xml'
					include '**/*.properties'
					include '**/*.xml'
				}
			}
		}
	}
}


processTestResources {
	inputs.property( "db", db )
	filter( ReplaceTokens, tokens: dbBundle[db] )
}

// Keep system properties in sync with gradle.properties!
test {
	systemProperty 'user.language', 'en'
	systemProperty 'user.country', 'US'
	systemProperty 'user.timezone', 'UTC'
	systemProperty 'file.encoding', 'UTF-8'
}

// Enable the experimental features of ByteBuddy with JDK 15+
test {
	if ( Integer.valueOf( gradle.ext.testedJavaVersionAsEnum.getMajorVersion() ) >= 15 ) {
		logger.warn( "The version of java that will be tested is not supported by Bytebuddy by default. " +
				 " Setting 'net.bytebuddy.experimental=true'." )
		systemProperty 'net.bytebuddy.experimental', true
	}
}

test {
	if ( project.findProperty( 'log-test-progress' )?.toString()?.toBoolean() ) {
		// Log a statement for each test.
		// Used in the Travis build so that Travis doesn't end up panicking because there's no output for a long time.
		testLogging {
			events "passed", "skipped", "failed"
		}
	}
}

// ~~~~~~~~~~~~~~~~~~~~~~~~~~~~~~~~~~~~~~~~~~~~~~~~~~~~~~~~~~~~~~~~~~~~~~~~~~~~
// IDE


//idea {
//	module {
//		jdkName = project.sourceCompatibility
//
//		excludeDirs = [file( ".gradle" )]
//		excludeDirs += file( "$buildDir/classes" )
//		excludeDirs += file( "$buildDir/bundles" )
//		excludeDirs += file( "$buildDir/packages" )
//		excludeDirs += file( "$buildDir/dependency-cache" )
//		excludeDirs += file( "$buildDir/libs" )
//		excludeDirs += file( "$buildDir/reports" )
//		excludeDirs += file( "$buildDir/test-results" )
//		excludeDirs += file( "$buildDir/tmp" )
//		excludeDirs += file( "$buildDir/matrix" )
//		excludeDirs += file( "$buildDir/resources" )
//
//		downloadSources = true
//		scopes.PROVIDED.plus += [configurations.provided]
//	}
//}
//
/*
 The latest versions of IntelliJ copy and use the test resources into out/test/resources
 this occurs before the placeholder in the test config file are substituted
 with the testing values.

 This behaviour prevents the execution of the hibernate tests from inside the IDE.

 A solution is to enable the 'After Build' Execution of the copyResourcesToIntelliJOutFolder task
 from the 'Gradle project' IntelliJ tool window ( The task can be found under hibernate-orm > Task > other)
 */
task copyResourcesToIntelliJOutFolder(type: Task, dependsOn: project.tasks.processTestResources) {
	doLast {
		copy {
			from "$buildDir/resources/test"
			into 'out/test/resources'
		}
	}
}
//
//
//
//eclipse {
//	jdt {
//		sourceCompatibility = project.sourceCompatibility
//		targetCompatibility = project.targetCompatibility
//	}
//	classpath {
//		plusConfigurations.add( configurations.provided )
//	}
//}
//
//// eclipseClasspath will not add sources to classpath unless the dirs actually exist.
//// TODO: Eclipse's annotation processor handling is also fairly stupid (and completely lacks in the
//// Gradle plugin).  For now, just compile first in order to get the logging classes.
//eclipseClasspath.dependsOn compile

/*
 Use this task to set the current DB in a given module.

 > gradlew sDB -Pdb=mysql

 Afterward, you can run any test from the IDE against that particular DB.
 */
task setDataBase dependsOn( processTestResources, copyResourcesToIntelliJOutFolder ) {
	println( 'Setting current database to ' + db )
}

copyResourcesToIntelliJOutFolder.mustRunAfter processTestResources

// ~~~~~~~~~~~~~~~~~~~~~~~~~~~~~~~~~~~~~~~~~~~~~~~~~~~~~~~~~~~~~~~~~~~~~~~~~~~~~~~~~~~~~~~~~~~~~~~~~~~~~~~~~~~~
// Report configs

checkstyle {
	sourceSets = [ project.sourceSets.main ]
	configFile = rootProject.file( 'shared/config/checkstyle/checkstyle.xml' )
	showViolations = false
}
// exclude generated java sources - by explicitly setting the base source dir
checkstyleMain.source = 'src/main/java'

// define a second checkstyle task for checking non-fatal violations
task nonFatalCheckstyle(type:Checkstyle) {
	source = project.sourceSets.main.java
	classpath = project.configurations.checkstyle
	showViolations = false
	configFile = rootProject.file( 'shared/config/checkstyle/checkstyle-non-fatal.xml' )
}

// because cfg package is a mess mainly from annotation stuff
checkstyleMain.exclude '**/org/hibernate/cfg/**'
checkstyleMain.exclude '**/org/hibernate/cfg/*'


task forbiddenApisSystemOut(type: CheckForbiddenApis, dependsOn: compileJava) {
	classesDirs = project.sourceSets.main.output.classesDirs
	classpath = project.sourceSets.main.compileClasspath + project.sourceSets.main.runtimeClasspath
	targetCompatibility = project.forbiddenAPITargetJDKCompatibility
	bundledSignatures += 'jdk-system-out'
	suppressAnnotations += ['org.hibernate.internal.build.AllowSysOut', 'org.hibernate.internal.build.AllowPrintStacktrace']

	// This slows down the checks a little, but is necessary to avoid the gradle deamon holding on
	// to class definitions loaded previously - even possibly in a previous build.
	disableClassloadingCache = true
}

task forbiddenApisUnsafe(type: CheckForbiddenApis, dependsOn: compileJava) {
	classesDirs = project.sourceSets.main.output.classesDirs
	classpath = project.sourceSets.main.compileClasspath + project.sourceSets.main.runtimeClasspath
	targetCompatibility = project.forbiddenAPITargetJDKCompatibility
	bundledSignatures += "jdk-unsafe-${baselineJavaVersion}".toString()

	// unfortunately we currently have many uses of default Locale implicitly (~370) which need to be fixed
	// before we can fully enabled this check
	//
	// No idea how findbugs was missing these b4
	ignoreFailures = true

	// This slows down the checks a little, but is necessary to avoid the gradle deamon holding on
	// to class definitions loaded previously - even possibly in a previous build.
	disableClassloadingCache = true
}

task forbiddenApisNonPortable(type: CheckForbiddenApis, dependsOn: compileJava) {
	classesDirs = project.sourceSets.main.output.classesDirs
	classpath = project.sourceSets.main.compileClasspath + project.sourceSets.main.runtimeClasspath
	targetCompatibility = project.forbiddenAPITargetJDKCompatibility
	bundledSignatures += 'jdk-non-portable'

	// This slows down the checks a little, but is necessary to avoid the gradle deamon holding on
	// to class definitions loaded previously - even possibly in a previous build.
	disableClassloadingCache = true
}

task forbiddenApis
project.tasks.withType( CheckForbiddenApis ).each { task -> forbiddenApis.finalizedBy task }

project.tasks.check.finalizedBy forbiddenApis<|MERGE_RESOLUTION|>--- conflicted
+++ resolved
@@ -22,6 +22,10 @@
 
 import de.thetaphi.forbiddenapis.gradle.CheckForbiddenApis
 import org.apache.tools.ant.filters.ReplaceTokens
+
+/**
+ * Support for modules that contain Java code
+ */
 
 apply from: rootProject.file( 'gradle/base-information.gradle' )
 apply from: rootProject.file( 'gradle/libraries.gradle' )
@@ -107,17 +111,8 @@
 	testRuntime( libraries.hana )
 	testRuntime( libraries.cockroachdb )
 
-<<<<<<< HEAD
-	if ( db.equalsIgnoreCase( 'oracle' ) ) {
-		testRuntime( libraries.oracle ) {
-			exclude group: 'com.oracle.jdbc', module: 'xmlparserv2'
-		}
-=======
-	asciidoclet 'org.asciidoctor:asciidoclet:1.+'
-
 	if ( db.equalsIgnoreCase( 'oracle' ) || db.equalsIgnoreCase( 'oracle_docker' ) ) {
 		testRuntime( libraries.oracle )
->>>>>>> 0544dba5
 	}
 	else if ( db.equalsIgnoreCase( 'db2' ) ) {
 		testRuntime( libraries.db2 )
@@ -206,11 +201,7 @@
 			'-XX:MetaspaceSize=256M'
 	]
 
-<<<<<<< HEAD
-	test.maxHeapSize = '4G'
-=======
-	task.maxHeapSize = '3G'
->>>>>>> 0544dba5
+	test.maxHeapSize = '3G'
 
 	test.systemProperties['hibernate.test.validatefailureexpected'] = true
 	test.systemProperties += System.properties.findAll { it.key.startsWith( "hibernate." ) }
